--- conflicted
+++ resolved
@@ -107,46 +107,6 @@
 
 
 # callback for that event handler
-<<<<<<< HEAD
-function __socket_callback(fd)
-    # read the message
-    __msg = __read_message()
-    
-    # MSG_INPUT_EVAL
-    if __msg.msg_type == __MSG_INPUT_EVAL && length(__msg.args) == 3
-        # parse the arguments
-        __user_name = __msg.args[1]
-        __user_id = __msg.args[2]
-        __input = __msg.args[3]
-
-        # split the input into lines
-        __lines = split(__input, '\n')
-
-        # try to parse each line incrementally
-        __parsed_exprs = {}
-        __input_so_far = ""
-        __all_nothing = true
-
-        for i=1:length(__lines)
-            # add the next line of input
-            __input_so_far = strcat(__input_so_far, __lines[i], "\n")
-
-            # try to parse it
-            __expr = parse_input_line(__input_so_far)
-            
-            # if there was nothing to parse, just keep going
-            if __expr == nothing
-                continue
-            end
-            __all_nothing = false
-            __expr_multitoken = isa(__expr, Expr)
-
-            # stop now if there was a parsing error
-            if __expr_multitoken && __expr.head == :error
-                # send everyone the input
-                __write_message(__Message(__MSG_OUTPUT_EVAL_INPUT, {__user_id, __user_name, __input}))
-                return __write_message(__Message(__MSG_OUTPUT_EVAL_ERROR, {__user_id, __expr.args[1]}))
-=======
 function __socket_callback(client::TcpSocket,p::__PartialMessageBuffer,handle::Ptr,nread::Int,base::Ptr,len::Int32)
     if(nread <= 0)
         return
@@ -182,7 +142,6 @@
                 println(p.current.msg_type)
                 println(p.num_args)
             p.curArgPos=nread-pos
->>>>>>> 00314fc5
             end
             break
         else
@@ -203,126 +162,91 @@
                 p.curArgHeaderByteNum=0
                 p.curArgPos=1
 
-                if __msg.msg_type == __MSG_INPUT_EVAL
-                    # split the input into lines
-                    __lines = split(__msg.args[1], '\n')
-
-                    # try to parse each line incrementally
-                    __parsed_exprs = {}
-                    __input_so_far = ""
-                    __all_nothing = true
-                    breakLoop=false
-                    for i=1:length(__lines)
-                         #add the next line of input
-                         __input_so_far = strcat(__input_so_far, __lines[i], "\n")
-
-                         # try to parse it
-                         __expr = parse_input_line(__input_so_far)
-
-                         # if there was nothing to parse, just keep going
-                         if __expr == nothing
-                           continue
-                         end
-
-                         __all_nothing = false
-
-                         __expr_multitoken = isa(__expr,Expr)
-
-                         # stop now if there was a parsing error
-                         if __expr_multitoken && __expr.head == :error
-                            __write_message(client,__Message(__MSG_OUTPUT_PARSE_ERROR, {__expr.args[1]}))
-                            breakLoop=true
-                            break
-                         elseif __expr_multitoken && __expr.head == :continue
-                            continue
-                         end
-
-                         # add the parsed expression to the list
-                         __input_so_far = ""
-                         __parsed_exprs = [__parsed_exprs, {__expr}]
-                    end
-                    if(breakLoop)
-                        continue
-                    end
-
-                    # if the input was empty, stop early
-                    if __all_nothing
-                        __write_message(client,__Message(__MSG_OUTPUT_PARSE_COMPLETE, {}))
-                        __write_message(client,__Message(__MSG_OUTPUT_EVAL_RESULT, {""}))
-                        continue
-                    end
-
-                    # tell the browser if we didn't get a complete expression
-                    if length(__parsed_exprs) == 0
-                        __write_message(client,__Message(__MSG_OUTPUT_PARSE_INCOMPLETE, {}))
-                        continue
-                    end
-
-                    # tell the browser all the lines were parsed
-                    __write_message(client,__Message(__MSG_OUTPUT_PARSE_COMPLETE, {}))
-
-                    __eval_exprs(client,__parsed_exprs)
-                end
-            end
-<<<<<<< HEAD
-
-            # add the parsed expression to the list
-            __input_so_far = ""
-            __parsed_exprs = [__parsed_exprs, {(__user_id, __expr)}]
+				# MSG_INPUT_EVAL
+				if __msg.msg_type == __MSG_INPUT_EVAL && length(__msg.args) == 3
+					# parse the arguments
+					__user_name = __msg.args[1]
+					__user_id = __msg.args[2]
+					__input = __msg.args[3]
+
+					# split the input into lines
+					__lines = split(__input, '\n')
+
+					# try to parse each line incrementally
+					__parsed_exprs = {}
+					__input_so_far = ""
+					__all_nothing = true
+
+					for i=1:length(__lines)
+						# add the next line of input
+						__input_so_far = strcat(__input_so_far, __lines[i], "\n")
+
+						# try to parse it
+						__expr = parse_input_line(__input_so_far)
+						
+						# if there was nothing to parse, just keep going
+						if __expr == nothing
+							continue
+						end
+						__all_nothing = false
+						__expr_multitoken = isa(__expr, Expr)
+
+						# stop now if there was a parsing error
+						if __expr_multitoken && __expr.head == :error
+							# send everyone the input
+							__write_message(client,__Message(__MSG_OUTPUT_EVAL_INPUT, {__user_id, __user_name, __input}))
+							return __write_message(client,__Message(__MSG_OUTPUT_EVAL_ERROR, {__user_id, __expr.args[1]}))
+						end
+						
+						# if the expression was incomplete, just keep going
+						if __expr_multitoken && __expr.head == :continue
+							continue
+						end
+
+						# add the parsed expression to the list
+						__input_so_far = ""
+						__parsed_exprs = [__parsed_exprs, {(__user_id, __expr)}]
+					end
+
+					# if the input was empty, stop early
+					if __all_nothing
+						# send everyone the input
+						__write_message(client,__Message(__MSG_OUTPUT_EVAL_INPUT, {__user_id, __user_name, __input}))
+						return __write_message(client,__Message(__MSG_OUTPUT_EVAL_RESULT, {__user_id, ""}))
+					end
+
+					# tell the browser if we didn't get a complete expression
+					if length(__parsed_exprs) == 0
+						return __write_message(client,__Message(__MSG_OUTPUT_EVAL_INCOMPLETE, {__user_id}))
+					end
+
+					# send everyone the input
+					__write_message(client,__Message(__MSG_OUTPUT_EVAL_INPUT, {__user_id, __user_name, __input}))
+
+					__eval_exprs(client, __parsed_exprs)
+				end
+			end
         end
-
-        # if the input was empty, stop early
-        if __all_nothing
-            # send everyone the input
-            __write_message(__Message(__MSG_OUTPUT_EVAL_INPUT, {__user_id, __user_name, __input}))
-            return __write_message(__Message(__MSG_OUTPUT_EVAL_RESULT, {__user_id, ""}))
-        end
-
-        # tell the browser if we didn't get a complete expression
-        if length(__parsed_exprs) == 0
-            return __write_message(__Message(__MSG_OUTPUT_EVAL_INCOMPLETE, {__user_id}))
-        end
-
-        # send everyone the input
-        __write_message(__Message(__MSG_OUTPUT_EVAL_INPUT, {__user_id, __user_name, __input}))
-
-        put(__eval_channel, __parsed_exprs)
-=======
-        end
->>>>>>> 00314fc5
     end
 end
 
 function __eval_exprs(client,__parsed_exprs)
     global ans
-    user_id = ""
-
     # try to evaluate the expressions
     for i=1:length(__parsed_exprs)
         # evaluate the expression and stop if any exceptions happen
-        user_id = __parsed_exprs[i][1]
         try
-            ans = eval(__parsed_exprs[i][2])
+            ans = eval(__parsed_exprs[i])
         catch __error
-<<<<<<< HEAD
-            return __write_message(__Message(__MSG_OUTPUT_EVAL_ERROR, {user_id, print_to_string(show, __error)}))
-=======
             return __write_message(client,__Message(__MSG_OUTPUT_EVAL_ERROR, {print_to_string(show, __error)}))
->>>>>>> 00314fc5
         end
     end
     
     # send the result of the last expression
     if ans == nothing
-<<<<<<< HEAD
-        return __write_message(__Message(__MSG_OUTPUT_EVAL_RESULT, {user_id, ""}))
-    else
-        return __write_message(__Message(__MSG_OUTPUT_EVAL_RESULT, {user_id, print_to_string(show, ans)}))
-=======
         return __write_message(client,__Message(__MSG_OUTPUT_EVAL_RESULT, {""}))
     else
         return __write_message(client,__Message(__MSG_OUTPUT_EVAL_RESULT, {print_to_string(show, ans)}))
->>>>>>> 00314fc5
     end
 end
 
@@ -338,4 +262,4 @@
     set_current_output_stream(STDERR)
     print(err)
 end
-end
+end