JULIAHOME = $(abspath ..)
include $(JULIAHOME)/Make.inc

override CFLAGS += $(JCFLAGS)
override CXXFLAGS += $(JCXXFLAGS)

SRCS = \
	jltypes gf ast builtins module codegen interpreter \
	alloc dlload sys init task array dump
ifeq ($(OS),WINNT)
	SRCS+=asprintf
endif
FLAGS = \
	-D_GNU_SOURCE \
    -Wall -Wno-strict-aliasing -fno-omit-frame-pointer \
	-Iflisp -Isupport -fvisibility=hidden -fno-common \
	-I$(shell $(LLVM_CONFIG) --includedir) \
	-I$(JULIAHOME)/external/libuv  -I$(EXTROOT)/include

ifneq ($(MAKECMDGOALS),debug)
TARGET = "debug"
else
TARGET = 
endif

OBJS = $(SRCS:%=%.o)
DOBJS = $(SRCS:%=%.do)
DEBUGFLAGS += $(FLAGS)
SHIPFLAGS += $(FLAGS)

ifeq ($(JULIAGC),MARKSWEEP)
SRCS += gc
endif

ifeq ($(USE_COPY_STACKS),1)
JCFLAGS += -DCOPY_STACKS
endif

# Libraries to link
LIBS = $(shell $(LLVM_CONFIG) --libfiles) $(JULIAHOME)/src/flisp/libflisp.a $(JULIAHOME)/src/support/libsupport.a $(OSLIBS)

default: release

release debug: %: libjulia-%

%.o: %.c julia.h
	$(QUIET_CC) $(CC) $(CFLAGS) $(SHIPFLAGS) -c $< -o $@
%.do: %.c julia.h
	$(QUIET_CC) $(CC) $(CFLAGS) $(DEBUGFLAGS) -c $< -o $@
%.o: %.cpp julia.h
	$(QUIET_CC) $(CXX) $(CXXFLAGS) $(SHIPFLAGS) $(shell $(LLVM_CONFIG) --cppflags) -c $< -o $@
%.do: %.cpp julia.h
	$(QUIET_CC) $(CXX) $(CXXFLAGS) $(DEBUGFLAGS) $(shell $(LLVM_CONFIG) --cppflags) -c $< -o $@

ast.o ast.do: julia_flisp.boot.inc

julia_flisp.boot.inc: julia_flisp.boot flisp/libflisp.a
	$(QUIET_FLISP) flisp/flisp ./bin2hex.scm < $< > $@

julia_flisp.boot: julia-parser.scm julia-syntax.scm \
	match.scm utils.scm jlfrontend.scm mk_julia_flisp_boot.scm flisp/libflisp.a
	$(QUIET_FLISP) flisp/flisp ./mk_julia_flisp_boot.scm

codegen.o codegen.do: intrinsics.cpp debuginfo.cpp cgutils.cpp ccall.cpp
builtins.o builtins.do: table.c

support/libsupport.a: support/*.h support/*.c
	$(MAKE) -C support $(TARGET)

flisp/libflisp.a: flisp/*.h flisp/*.c support/libsupport.a
	$(MAKE) -C flisp

libjulia-debug.$(SHLIB_EXT): julia.expmap $(DOBJS) flisp/libflisp.a support/libsupport.a
	$(QUIET_LINK) $(CXX) $(DEBUGFLAGS) $(DOBJS) -shared -o $@ $(LIBS) $(LDFLAGS)
	$(EXT)/install-name-$(OS).sh $@ $@
	cp -f $@ $(JULIALIB)/$@
libjulia-debug.a: julia.expmap $(DOBJS) flisp/libflisp.a support/libsupport.a
	rm -f $@
<<<<<<< HEAD
	$(QUIET_LINK) ar -rcs $@ $(DOBJS)
libjulia-debug: libjulia-debug.a 

../libjulia-release.$(SHLIB_EXT): julia.expmap $(OBJS) flisp/libflisp.a support/libsupport.a
	$(QUIET_LINK) $(CXX) $(SHIPFLAGS) $(OBJS) -shared -o ../libjulia-release.$(SHLIB_EXT) $(LIBS)
libjulia-release.a: julia.expmap $(OBJS) flisp/libflisp.a support/libsupport.a
	rm -f $@
	$(QUIET_LINK) ar -rcs $@ $(OBJS)
libjulia-release: libjulia-release.a 
=======
	$(QUIET_LINK) ar -rcs $@ $(DOBJS) $(LIBS)
	cp -f $@ $(JULIALIB)/$@
libjulia-debug: libjulia-debug.a libjulia-debug.$(SHLIB_EXT)

libjulia-release.$(SHLIB_EXT): julia.expmap $(OBJS) flisp/libflisp.a support/libsupport.a
	$(QUIET_LINK) $(CXX) $(SHIPFLAGS) $(OBJS) -shared -o $@ $(LIBS) $(LDFLAGS)
	$(EXT)/install-name-$(OS).sh $@ $@
	cp -f $@ $(JULIALIB)/$@
libjulia-release.a: julia.expmap $(OBJS) flisp/libflisp.a support/libsupport.a
	rm -f $@
	$(QUIET_LINK) ar -rcs $@ $(OBJS) 
	cp -f $@ $(JULIALIB)/$@
libjulia-release: libjulia-release.a libjulia-release.$(SHLIB_EXT)
>>>>>>> 01939ccf

clean:
	rm -f $(JULIALIB)/libjulia*
	rm -f julia_flisp.boot julia_flisp.boot.inc
	rm -f *.do *.o *~ *# *.$(SHLIB_EXT) *.a

clean-flisp:
	$(MAKE) -C flisp clean

clean-support:
	$(MAKE) -C support clean

cleanall: clean clean-flisp clean-support

.PHONY: debug release clean cleanall clean-*<|MERGE_RESOLUTION|>--- conflicted
+++ resolved
@@ -73,37 +73,25 @@
 libjulia-debug.$(SHLIB_EXT): julia.expmap $(DOBJS) flisp/libflisp.a support/libsupport.a
 	$(QUIET_LINK) $(CXX) $(DEBUGFLAGS) $(DOBJS) -shared -o $@ $(LIBS) $(LDFLAGS)
 	$(EXT)/install-name-$(OS).sh $@ $@
-	cp -f $@ $(JULIALIB)/$@
+	cp -f $@ $(EXTROOTLIB)/$@
 libjulia-debug.a: julia.expmap $(DOBJS) flisp/libflisp.a support/libsupport.a
 	rm -f $@
-<<<<<<< HEAD
 	$(QUIET_LINK) ar -rcs $@ $(DOBJS)
-libjulia-debug: libjulia-debug.a 
-
-../libjulia-release.$(SHLIB_EXT): julia.expmap $(OBJS) flisp/libflisp.a support/libsupport.a
-	$(QUIET_LINK) $(CXX) $(SHIPFLAGS) $(OBJS) -shared -o ../libjulia-release.$(SHLIB_EXT) $(LIBS)
-libjulia-release.a: julia.expmap $(OBJS) flisp/libflisp.a support/libsupport.a
-	rm -f $@
-	$(QUIET_LINK) ar -rcs $@ $(OBJS)
-libjulia-release: libjulia-release.a 
-=======
-	$(QUIET_LINK) ar -rcs $@ $(DOBJS) $(LIBS)
-	cp -f $@ $(JULIALIB)/$@
+	cp -f $@ $(EXTROOTLIB)/$@
 libjulia-debug: libjulia-debug.a libjulia-debug.$(SHLIB_EXT)
 
 libjulia-release.$(SHLIB_EXT): julia.expmap $(OBJS) flisp/libflisp.a support/libsupport.a
 	$(QUIET_LINK) $(CXX) $(SHIPFLAGS) $(OBJS) -shared -o $@ $(LIBS) $(LDFLAGS)
 	$(EXT)/install-name-$(OS).sh $@ $@
-	cp -f $@ $(JULIALIB)/$@
+	cp -f $@ $(EXTROOTLIB)/$@
 libjulia-release.a: julia.expmap $(OBJS) flisp/libflisp.a support/libsupport.a
 	rm -f $@
-	$(QUIET_LINK) ar -rcs $@ $(OBJS) 
-	cp -f $@ $(JULIALIB)/$@
+	$(QUIET_LINK) ar -rcs $@ $(OBJS)
+	cp -f $@ $(EXTROOTLIB)/$@
 libjulia-release: libjulia-release.a libjulia-release.$(SHLIB_EXT)
->>>>>>> 01939ccf
 
 clean:
-	rm -f $(JULIALIB)/libjulia*
+	rm -f $(EXTROOTLIB)/libjulia*
 	rm -f julia_flisp.boot julia_flisp.boot.inc
 	rm -f *.do *.o *~ *# *.$(SHLIB_EXT) *.a
 
