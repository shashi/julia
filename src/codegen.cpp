#include "platform.h"

#ifndef __STDC_LIMIT_MACROS
#define __STDC_LIMIT_MACROS
#define __STDC_CONSTANT_MACROS
#endif

#include "llvm-version.h"
#include <llvm/ExecutionEngine/ExecutionEngine.h>
#include <llvm/ExecutionEngine/JITEventListener.h>
#include <llvm/IR/IntrinsicInst.h>
#ifdef LLVM37
#include "llvm/IR/LegacyPassManager.h"
#else
#include <llvm/PassManager.h>
#endif
#include <llvm/Target/TargetSubtargetInfo.h>
#include <llvm/Support/TargetRegistry.h>
#include <llvm/Analysis/Passes.h>
#include <llvm/Bitcode/ReaderWriter.h>
#ifdef LLVM37
#include <llvm/Analysis/TargetLibraryInfo.h>
#else
#include <llvm/Target/TargetLibraryInfo.h>
#endif
#ifdef LLVM35
#include <llvm/IR/Verifier.h>
#include <llvm/Object/ObjectFile.h>
#include <llvm/IR/DIBuilder.h>
#include <llvm/Target/TargetMachine.h>
#include <llvm/AsmParser/Parser.h>
#else
#include <llvm/Assembly/Parser.h>
#include <llvm/Analysis/Verifier.h>
#endif
#ifdef LLVM37
#include <llvm/DebugInfo/DWARF/DIContext.h>
#else
#include <llvm/DebugInfo/DIContext.h>
#endif
#ifdef USE_MCJIT
#include <llvm/ExecutionEngine/MCJIT.h>
#include <llvm/ExecutionEngine/SectionMemoryManager.h>
#include <llvm/ADT/DenseMapInfo.h>
#include <llvm/Object/ObjectFile.h>
#else
#include <llvm/ExecutionEngine/JIT.h>
#include <llvm/ExecutionEngine/JITMemoryManager.h>
#include <llvm/ExecutionEngine/Interpreter.h>
#endif
#ifdef LLVM33
#include <llvm/IR/DerivedTypes.h>
#include <llvm/IR/LLVMContext.h>
#include <llvm/IR/Module.h>
#include <llvm/IR/Intrinsics.h>
#include <llvm/IR/Attributes.h>
#include <llvm/IR/IRBuilder.h>
#include <llvm/IR/MDBuilder.h>
#include <llvm/IR/Value.h>
#else
#include <llvm/DerivedTypes.h>
#include <llvm/LLVMContext.h>
#include <llvm/Module.h>
#include <llvm/Intrinsics.h>
#include <llvm/Attributes.h>
#endif
#ifdef LLVM32
#ifndef LLVM35
#include <llvm/DebugInfo.h>
#include <llvm/DIBuilder.h>
#endif
#ifndef LLVM33
#include <llvm/IRBuilder.h>
#endif
#else // LLVM31 and before
#include <llvm/Analysis/DebugInfo.h>
#include <llvm/Analysis/DIBuilder.h>
#include <llvm/Target/TargetData.h>
#include <llvm/Support/IRBuilder.h>
#endif
#include <llvm/Target/TargetOptions.h>
#include <llvm/Transforms/Scalar.h>
#include <llvm/Transforms/Utils/BasicBlockUtils.h>
#include <llvm/Transforms/Instrumentation.h>
#ifdef LLVM31
#include <llvm/Transforms/Vectorize.h>
#endif
#include <llvm/Support/Host.h>
#include <llvm/Support/TargetSelect.h>
#include <llvm/Support/raw_ostream.h>
#include <llvm/Support/FormattedStream.h>
#include <llvm/Support/DynamicLibrary.h>
#include <llvm/Support/PrettyStackTrace.h>
#include <llvm/Support/SourceMgr.h>
#ifdef JL_DEBUG_BUILD
#include <llvm/Support/CommandLine.h>
#endif
#include <llvm/Transforms/Utils/Cloning.h>

#if defined(_OS_WINDOWS_) && !defined(NOMINMAX)
#define NOMINMAX
#endif

#include "julia.h"
#include "julia_internal.h"

#include <setjmp.h>

#include <string>
#include <sstream>
#include <fstream>
#include <map>
#include <vector>
#include <set>
#include <cstdio>
#include <cassert>
using namespace llvm;
#if LLVM37
using namespace llvm::legacy;
#endif

extern "C" {

#include "builtin_proto.h"

#ifdef HAVE_SSP
extern uintptr_t __stack_chk_guard;
extern void __stack_chk_fail();
#else
DLLEXPORT uintptr_t __stack_chk_guard = (uintptr_t)0xBAD57ACCBAD67ACC; // 0xBADSTACKBADSTACK
DLLEXPORT void __stack_chk_fail()
{
    /* put your panic function or similar in here */
    fprintf(stderr, "fatal error: stack corruption detected\n");
    abort(); // end with abort, since the compiler destroyed the stack upon entry to this function, there's no going back now
}
#endif

#ifdef _OS_WINDOWS_
#if defined(_CPU_X86_64_)
#if defined(_COMPILER_MINGW_)
extern void ___chkstk_ms(void);
#else
extern void __chkstk(void);
#endif
#else
#if defined(_COMPILER_MINGW_)
#undef _alloca
extern void _alloca(void);
#else
extern void _chkstk(void);
#endif
#endif
//void *force_chkstk(void) {
//    return alloca(40960);
//}
#endif
}

#if defined(_COMPILER_MICROSOFT_) && !defined(__alignof__)
#define __alignof__ __alignof
#endif

#define DISABLE_FLOAT16

// llvm state
DLLEXPORT LLVMContext &jl_LLVMContext = getGlobalContext();
static IRBuilder<> builder(getGlobalContext());
static bool nested_compile=false;
DLLEXPORT ExecutionEngine *jl_ExecutionEngine;
static TargetMachine *jl_TargetMachine;
#ifdef USE_MCJIT
static Module *shadow_module;
static RTDyldMemoryManager *jl_mcjmm;
#define jl_Module (builder.GetInsertBlock()->getParent()->getParent())
#else
static Module *jl_Module;
#endif
static MDBuilder *mbuilder;
static std::map<int, std::string> argNumberStrings;
static FunctionPassManager *FPM;

#ifdef LLVM37
// No DataLayout pass needed anymore.
#elif LLVM35
static DataLayoutPass *jl_data_layout;
#elif defined(LLVM32)
static DataLayout *jl_data_layout;
#else
static TargetData *jl_data_layout;
#endif

// for image reloading
static bool imaging_mode = false;

// types
static Type *jl_value_llvmt;
static Type *jl_pvalue_llvmt;
static Type *jl_ppvalue_llvmt;
static Type* jl_parray_llvmt;
static FunctionType *jl_func_sig;
static Type *jl_pfptr_llvmt;
static Type *T_int1;
static Type *T_int8;
static Type *T_pint8;
static Type *T_uint8;
static Type *T_int16;
static Type *T_pint16;
static Type *T_uint16;
static Type *T_int32;
static Type *T_pint32;
static Type *T_uint32;
static Type *T_int64;
static Type *T_pint64;
static Type *T_uint64;
static Type *T_char;
static Type *T_size;
static Type *T_psize;
static Type *T_float32;
static Type *T_pfloat32;
static Type *T_float64;
static Type *T_pfloat64;
static Type *T_void;

// type-based alias analysis nodes.  Indentation of comments indicates hierarchy.
static MDNode* tbaa_user;           // User data that is mutable
static MDNode* tbaa_immut;          // User data inside a heap-allocated immutable
static MDNode* tbaa_value;          // Julia value
static MDNode* tbaa_array;              // Julia array
static MDNode* tbaa_arrayptr;               // The pointer inside a jl_array_t
static MDNode* tbaa_arraysize;              // A size in a jl_array_t
static MDNode* tbaa_arraylen;               // The len in a jl_array_t
static MDNode* tbaa_tuplelen;           // The len in a jl_tuple_t
static MDNode* tbaa_func;           // A jl_function_t
static MDNode* tbaa_datatype;       // A jl_datatype_t
static MDNode* tbaa_const;          // Memory that is immutable by the time LLVM can see it

namespace llvm {
    extern Pass *createLowerSimdLoopPass();
    extern bool annotateSimdLoop( BasicBlock* latch );
}

// Basic DITypes
static DICompositeType jl_value_dillvmt;
static DIDerivedType jl_pvalue_dillvmt;
static DIDerivedType jl_ppvalue_dillvmt;
#ifdef LLVM36
DISubroutineType jl_di_func_sig;
#else
DICompositeType jl_di_func_sig;
#endif

// constants
static Value *V_null;

// global vars
static GlobalVariable *jltrue_var;
static GlobalVariable *jlfalse_var;
static GlobalVariable *jlnull_var;
#if defined(_CPU_X86_)
#define JL_NEED_FLOATTEMP_VAR 1
#endif
#if JL_NEED_FLOATTEMP_VAR
static GlobalVariable *jlfloattemp_var;
#endif
#ifdef JL_GC_MARKSWEEP
static GlobalVariable *jlpgcstack_var;
#endif
static GlobalVariable *jlexc_var;
static GlobalVariable *jldiverr_var;
static GlobalVariable *jlundeferr_var;
static GlobalVariable *jldomerr_var;
static GlobalVariable *jlovferr_var;
static GlobalVariable *jlinexacterr_var;
static GlobalVariable *jlRTLD_DEFAULT_var;
#ifdef _OS_WINDOWS_
static GlobalVariable *jlexe_var;
static GlobalVariable *jldll_var;
#if defined(_CPU_X86_64_) && !defined(USE_MCJIT)
extern JITMemoryManager* createJITMemoryManagerWin();
#endif
#endif //_OS_WINDOWS_

// important functions
static Function *jlnew_func;
static Function *jlthrow_func;
static Function *jlthrow_line_func;
static Function *jlerror_func;
static Function *jltypeerror_func;
static Function *jlundefvarerror_func;
static Function *jlboundserror_func;
static Function *jluboundserror_func;
static Function *jlvboundserror_func;
static Function *jlboundserrorv_func;
static Function *jlcheckassign_func;
static Function *jldeclareconst_func;
static Function *jltopeval_func;
static Function *jlcopyast_func;
static Function *jltuple_func;
static Function *jlntuple_func;
static Function *jlapplygeneric_func;
static Function *jlgetfield_func;
static Function *jlbox_func;
static Function *jlclosure_func;
static Function *jlmethod_func;
static Function *jlenter_func;
static Function *jlleave_func;
static Function *jlegal_func;
static Function *jlallocobj_func;
static Function *jlalloc1w_func;
static Function *jlalloc2w_func;
static Function *jlalloc3w_func;
static Function *jl_alloc_tuple_func;
static Function *jlsubtype_func;
static Function *setjmp_func;
static Function *box_int8_func;
static Function *box_uint8_func;
static Function *box_int16_func;
static Function *box_uint16_func;
static Function *box_int32_func;
static Function *box_char_func;
static Function *box_uint32_func;
static Function *box_int64_func;
static Function *box_uint64_func;
static Function *box_float32_func;
static Function *box_float64_func;
static Function *box_gensym_func;
static Function *box8_func;
static Function *box16_func;
static Function *box32_func;
static Function *box64_func;
#ifdef JL_GC_MARKSWEEP
static Function *wbfunc;
static Function *queuerootfun;
#endif
static Function *expect_func;
static Function *jldlsym_func;
static Function *jlnewbits_func;
//static Function *jlgetnthfield_func;
static Function *jlgetnthfieldchecked_func;
//static Function *jlsetnthfield_func;
#ifdef _OS_WINDOWS_
static Function *resetstkoflw_func;
#endif
static Function *diff_gc_total_bytes_func;
static Function *show_execution_point_func;

static std::vector<Type *> two_pvalue_llvmt;
static std::vector<Type *> three_pvalue_llvmt;

extern "C" DLLEXPORT void gc_wb_slow(jl_value_t* parent, jl_value_t* ptr)
{
    gc_wb(parent, ptr);
}

// --- code generation ---

// per-local-variable information
struct jl_varinfo_t {
    Value *memvalue;  // an address, if the var is alloca'd
    Value *SAvalue;   // register, if the var is SSA
    Value *passedAs;  // if an argument, the original passed value
    DIVariable dinfo;
    int closureidx;   // index in closure env, or -1
    bool isAssigned;
    bool isCaptured;
    bool isSA;
    bool isVolatile;
    bool isArgument;
    bool isGhost;     // Has size 0 and is thus never actually allocated
    bool hasGCRoot;
    bool escapes;
    bool usedUndef;
    bool used;
    jl_value_t *declType;
    jl_value_t *initExpr;  // initializing expression for SSA variables

    jl_varinfo_t() : memvalue(NULL), SAvalue(NULL), passedAs(NULL), dinfo(DIVariable()),
                     closureidx(-1), isAssigned(true), isCaptured(false), isSA(false),
                     isVolatile(false), isArgument(false), isGhost(false), hasGCRoot(false),
                     escapes(true), usedUndef(false), used(false),
                     declType((jl_value_t*)jl_any_type), initExpr(NULL)
    {
    }
};

// --- helpers for reloading IR image
static void jl_gen_llvm_gv_array(llvm::Module *mod, SmallVector<GlobalVariable*, 8> &globalvars);

extern "C"
void jl_dump_bitcode(char *fname)
{
#ifdef LLVM36
    std::error_code err;
    StringRef fname_ref = StringRef(fname);
    raw_fd_ostream OS(fname_ref, err, sys::fs::F_None);
#elif LLVM35
    std::string err;
    raw_fd_ostream OS(fname, err, sys::fs::F_None);
#else
    std::string err;
    raw_fd_ostream OS(fname, err);
#endif
    SmallVector<GlobalVariable*, 8> globalvars;
#ifdef USE_MCJIT
    jl_gen_llvm_gv_array(shadow_module, globalvars);
    WriteBitcodeToFile(shadow_module, OS);
#else
    jl_gen_llvm_gv_array(jl_Module, globalvars);
    WriteBitcodeToFile(jl_Module, OS);
#endif
    for (SmallVectorImpl<GlobalVariable>::iterator *I = globalvars.begin(), *E = globalvars.end(); I != E; ++I) {
        (*I)->eraseFromParent();
    }
}

extern "C"
void jl_dump_objfile(char *fname, int jit_model)
{
#ifdef LLVM36
    std::error_code err;
    StringRef fname_ref = StringRef(fname);
    raw_fd_ostream OS(fname_ref, err, sys::fs::F_None);
#elif  LLVM35
    std::string err;
    raw_fd_ostream OS(fname, err, sys::fs::F_None);
#else
    std::string err;
    raw_fd_ostream OS(fname, err);
#endif
    formatted_raw_ostream FOS(OS);

    // We don't want to use MCJIT's target machine because
    // it uses the large code model and we may potentially
    // want less optimizations there.
    Triple TheTriple = Triple(jl_TargetMachine->getTargetTriple());
#if defined(_OS_WINDOWS_) && defined(USE_MCJIT)
    TheTriple.setObjectFormat(Triple::COFF);
#endif
#ifdef LLVM35
    std::unique_ptr<TargetMachine>
#else
    OwningPtr<TargetMachine>
#endif
    TM(jl_TargetMachine->getTarget().createTargetMachine(
        TheTriple.getTriple(),
        jl_TargetMachine->getTargetCPU(),
        jl_TargetMachine->getTargetFeatureString(),
        jl_TargetMachine->Options,
#if defined(_OS_LINUX_) || defined(_OS_FREEBSD_)
        Reloc::PIC_,
#else
        jit_model ? Reloc::PIC_ : Reloc::Default,
#endif
        // jit_model ? CodeModel::JITDefault : CodeModel::Default,
        CodeModel::Default,
        CodeGenOpt::Aggressive // -O3
        ));

    PassManager PM;
#ifndef LLVM37
    PM.add(new TargetLibraryInfo(Triple(jl_TargetMachine->getTargetTriple())));
#else
    PM.add(new TargetLibraryInfoWrapperPass(Triple(jl_TargetMachine->getTargetTriple())));
#endif
#ifdef LLVM37
// No DataLayout pass needed anymore.
#elif LLVM36
    PM.add(new DataLayoutPass());
#elif LLVM35
    PM.add(new DataLayoutPass(*jl_ExecutionEngine->getDataLayout()));
#else
    PM.add(new DataLayout(*jl_ExecutionEngine->getDataLayout()));
#endif
    if (TM->addPassesToEmitFile(PM, FOS, TargetMachine::CGFT_ObjectFile, false)) {
        jl_error("Could not generate obj file for this target");
    }

    SmallVector<GlobalVariable*, 8> globalvars;
#ifdef USE_MCJIT
    jl_gen_llvm_gv_array(shadow_module, globalvars);
    PM.run(*shadow_module);
#else
    jl_gen_llvm_gv_array(jl_Module, globalvars);
    PM.run(*jl_Module);
#endif
    for (SmallVectorImpl<GlobalVariable>::iterator *I = globalvars.begin(), *E = globalvars.end(); I != E; ++I) {
        (*I)->eraseFromParent();
    }
}

// aggregate of array metadata
typedef struct {
    Value *dataptr;
    Value *len;
    std::vector<Value*> sizes;
    jl_value_t *ty;
} jl_arrayvar_t;

// information about the context of a piece of code: its enclosing
// function and module, and visible local variables and labels.
typedef struct {
    Function *f;
    // local var info. globals are not in here.
    // NOTE: you must be careful not to access vars[s] before you are sure "s" is
    // a local, since otherwise this will add it to the map.
    std::map<jl_sym_t*, jl_varinfo_t> vars;
    std::vector<Value*> gensym_SAvalues;
    std::vector<bool> gensym_assigned;
    std::map<jl_sym_t*, jl_arrayvar_t> *arrayvars;
    std::map<int, BasicBlock*> *labels;
    std::map<int, Value*> *handlers;
    jl_module_t *module;
    jl_expr_t *ast;
    jl_tuple_t *sp;
    jl_lambda_info_t *linfo;
    Value *envArg;
    Value *argArray;
    Value *argCount;
    Instruction *argTemp;
    int argDepth;
    int maxDepth;
    int argSpaceOffs;
    std::string funcName;
    jl_sym_t *vaName;  // name of vararg argument
    bool vaStack;      // varargs stack-allocated
    int nReqArgs;
    int lineno;
    std::vector<bool> boundsCheck;
#ifdef JL_GC_MARKSWEEP
    Instruction *gcframe;
    Instruction *argSpaceInits;
    StoreInst *storeFrameSize;
#endif
    BasicBlock::iterator first_gcframe_inst;
    BasicBlock::iterator last_gcframe_inst;
    llvm::DIBuilder *dbuilder;
    bool debug_enabled;
    std::vector<Instruction*> gc_frame_pops;
    std::vector<CallInst*> to_inline;
} jl_codectx_t;

typedef struct {
    size_t len;
    struct {
        int64_t isref;
        Function *f;
    } data[];
} cFunctionList_t;

static Value *emit_expr(jl_value_t *expr, jl_codectx_t *ctx, bool boxed=true,
                        bool valuepos=true, jl_sym_t **valuevar=NULL);
static Value *emit_unboxed(jl_value_t *e, jl_codectx_t *ctx);
static int is_global(jl_sym_t *s, jl_codectx_t *ctx);

static Value *make_gcroot(Value *v, jl_codectx_t *ctx, jl_sym_t *var = NULL);
static Value *emit_boxed_rooted(jl_value_t *e, jl_codectx_t *ctx);
static Value *global_binding_pointer(jl_module_t *m, jl_sym_t *s,
                                     jl_binding_t **pbnd, bool assign);
static Value *emit_checked_var(Value *bp, jl_sym_t *name, jl_codectx_t *ctx, bool isvol=false);
static bool might_need_root(jl_value_t *ex);
static Value *emit_condition(jl_value_t *cond, const std::string &msg, jl_codectx_t *ctx);

// NoopType
static Type *NoopType;

// --- utilities ---

extern "C" {
    int globalUnique = 0;
}

extern "C" DLLEXPORT
jl_value_t *jl_get_cpu_name(void)
{
#if LLVM_VERSION_MAJOR == 3 && LLVM_VERSION_MINOR < 5
    std::string HostCPUName = llvm::sys::getHostCPUName();
#else
    StringRef HostCPUName = llvm::sys::getHostCPUName();
#endif
    return jl_pchar_to_string(HostCPUName.data(), HostCPUName.size());
}

static void emit_write_barrier(jl_codectx_t*,Value*,Value*);

#include "cgutils.cpp"

static void jl_rethrow_with_add(const char *fmt, ...)
{
    if (jl_typeis(jl_exception_in_transit, jl_errorexception_type)) {
        char *str = jl_string_data(jl_fieldref(jl_exception_in_transit,0));
        char buf[1024];
        va_list args;
        va_start(args, fmt);
        int nc = vsnprintf(buf, sizeof(buf), fmt, args);
        va_end(args);
        nc += snprintf(buf+nc, sizeof(buf)-nc, ": %s", str);
        jl_value_t *msg = jl_pchar_to_string(buf, nc);
        JL_GC_PUSH1(&msg);
        jl_throw(jl_new_struct(jl_errorexception_type, msg));
    }
    jl_rethrow();
}

JL_DEFINE_MUTEX_EXT(codegen)

// --- entry point ---
//static int n_emit=0;
static Function *emit_function(jl_lambda_info_t *lam);
//static int n_compile=0;
static Function *to_function(jl_lambda_info_t *li)
{
    JL_LOCK(codegen)
    JL_SIGATOMIC_BEGIN();
    assert(!li->inInference);
    BasicBlock *old = nested_compile ? builder.GetInsertBlock() : NULL;
    DebugLoc olddl = builder.getCurrentDebugLocation();
    bool last_n_c = nested_compile;
    nested_compile = true;
    Function *f = NULL;
    JL_TRY {
        f = emit_function(li);
        //jl_printf(JL_STDOUT, "emit %s\n", li->name->name);
        //n_emit++;
    }
    JL_CATCH {
        li->functionObject = NULL;
        li->specFunctionObject = NULL;
        li->cFunctionList = NULL;
        nested_compile = last_n_c;
        if (old != NULL) {
            builder.SetInsertPoint(old);
            builder.SetCurrentDebugLocation(olddl);
        }
        JL_SIGATOMIC_END();
        JL_UNLOCK(codegen)
        jl_rethrow_with_add("error compiling %s", li->name->name);
    }
    assert(f != NULL);
    nested_compile = last_n_c;
#ifdef JL_DEBUG_BUILD
#ifdef LLVM35
    llvm::raw_fd_ostream out(1,false);
#endif
    if (
#ifdef LLVM35
        verifyFunction(*f,&out)
#else
        verifyFunction(*f,PrintMessageAction)
#endif
        ) {
        f->dump();
        abort();
    }
#endif
    FPM->run(*f);
    //n_compile++;
    // print out the function's LLVM code
    //jl_printf(JL_STDERR, "%s:%d\n",
    //           ((jl_sym_t*)li->file)->name, li->line);
    //if (verifyFunction(*f,PrintMessageAction)) {
    //    f->dump();
    //    abort();
    //}
    if (old != NULL) {
        builder.SetInsertPoint(old);
        builder.SetCurrentDebugLocation(olddl);
    }
    JL_SIGATOMIC_END();
    JL_UNLOCK(codegen)
    return f;
}

static void jl_setup_module(Module *m, bool add)
{
    m->addModuleFlag(llvm::Module::Warning, "Dwarf Version",2);
#ifdef LLVM34
    m->addModuleFlag(llvm::Module::Error, "Debug Info Version",
        llvm::DEBUG_METADATA_VERSION);
#endif
#ifdef LLVM37
    if (jl_ExecutionEngine)
        m->setDataLayout(jl_ExecutionEngine->getDataLayout()->getStringRepresentation());
#elif LLVM36
    if (jl_ExecutionEngine)
        m->setDataLayout(jl_ExecutionEngine->getDataLayout());
#endif
    if (add) {
#ifdef LLVM36
        jl_ExecutionEngine->addModule(std::unique_ptr<Module>(m));
#else
        jl_ExecutionEngine->addModule(m);
#endif
#if defined(_CPU_X86_64_) && defined(_OS_WINDOWS_) && defined(USE_MCJIT)
        ArrayType *atype = ArrayType::get(T_uint32,3); // want 4-byte alignment of 12-bytes of data
        (new GlobalVariable(*m, atype,
            false, GlobalVariable::InternalLinkage,
            ConstantAggregateZero::get(atype), "__UnwindData"))->setSection(".text");
        (new GlobalVariable(*m, atype,
            false, GlobalVariable::InternalLinkage,
            ConstantAggregateZero::get(atype), "__catchjmp"))->setSection(".text");
#endif
    }
}

extern "C" void jl_generate_fptr(jl_function_t *f)
{
    JL_LOCK(codegen)
    // objective: assign li->fptr
    jl_lambda_info_t *li = f->linfo;
    assert(li->functionObject);
    if (li->fptr == &jl_trampoline) {
        JL_SIGATOMIC_BEGIN();
        #ifdef USE_MCJIT
        if (imaging_mode) {
            // Copy the function out of the shadow module
            Module *m = new Module("julia", jl_LLVMContext);
            jl_setup_module(m,true);
            FunctionMover mover(m,shadow_module);
            li->functionObject = mover.CloneFunction((Function*)li->functionObject);
            if (li->specFunctionObject != NULL)
                li->specFunctionObject = mover.CloneFunction((Function*)li->specFunctionObject);
            if (li->cFunctionList != NULL) {
                size_t i;
                cFunctionList_t *list = (cFunctionList_t*)li->cFunctionList;
                for (i = 0; i < list->len; i++) {
                    list->data[i].f = mover.CloneFunction(list->data[i].f);
                }
            }
        }
        #endif

        Function *llvmf = (Function*)li->functionObject;
#ifdef USE_MCJIT
        li->fptr = (jl_fptr_t)(intptr_t)jl_ExecutionEngine->getFunctionAddress(llvmf->getName());
#else
        li->fptr = (jl_fptr_t)jl_ExecutionEngine->getPointerToFunction(llvmf);
#endif
        assert(li->fptr != NULL);
        if (!imaging_mode)
            llvmf->deleteBody();

        if (li->cFunctionList != NULL) {
            size_t i;
            cFunctionList_t *list = (cFunctionList_t*)li->cFunctionList;
            for (i = 0; i < list->len; i++) {
#ifdef USE_MCJIT
                (void)jl_ExecutionEngine->getFunctionAddress(list->data[i].f->getName());
#else
                (void)jl_ExecutionEngine->getPointerToFunction(list->data[i].f);
#endif
                if (!imaging_mode) {
                    list->data[i].f->deleteBody();
                }
            }
        }

        if (li->specFunctionObject != NULL) {
#ifdef USE_MCJIT
            (void)jl_ExecutionEngine->getFunctionAddress(((Function*)li->specFunctionObject)->getName());
#else
            (void)jl_ExecutionEngine->getPointerToFunction((Function*)li->specFunctionObject);
#endif
            if (!imaging_mode)
                ((Function*)li->specFunctionObject)->deleteBody();
        }
        JL_SIGATOMIC_END();
    }
    f->fptr = li->fptr;
    JL_UNLOCK(codegen)
}

extern "C" void jl_compile(jl_function_t *f)
{
    jl_lambda_info_t *li = f->linfo;
    if (li->functionObject == NULL) {
        // objective: assign li->functionObject
        li->inCompile = 1;
        (void)to_function(li);
        li->inCompile = 0;
    }
}

// Get the LLVM Function* for the C-callable entry point for a certain function
// and argument types. If rt is NULL then whatever return type is present is
// accepted.
static Function *gen_cfun_wrapper(jl_function_t *ff, jl_value_t *jlrettype, jl_tuple_t *argt, int64_t isref);
static Function *jl_cfunction_object(jl_function_t *f, jl_value_t *rt, jl_value_t *argt)
{
    if (rt) {
        JL_TYPECHK(cfunction, type, rt);
    }
    JL_TYPECHK(cfunction, tuple, argt);
    JL_TYPECHK(cfunction, type, argt);
    JL_TYPECHK(cfunction, function, (jl_value_t*)f);
    if (!jl_is_gf(f))
        jl_error("only generic functions are currently c-callable");

    size_t i, nargs = jl_tuple_len(argt);
    if (nargs >= 64)
        jl_error("only functions with less than 64 arguments are c-callable");

    uint64_t isref = 0; // bit vector of which argument types are a subtype of Type{Ref{T}}
    jl_value_t *sigt; // type signature with Ref{} annotations removed
    JL_GC_PUSH1(&sigt);
    sigt = (jl_value_t*)jl_alloc_tuple(nargs);
    for (i = 0; i < nargs; i++) {
        jl_value_t *ati = jl_tupleref(argt, i);
        if (jl_is_abstract_ref_type(ati)) {
            ati = jl_tparam0(ati);
            if (jl_is_typevar(ati))
                jl_error("cfunction: argument type Ref should have an element type, not Ref{T}");
            isref |= (2<<i);
        }
        else if (ati != (jl_value_t*)jl_any_type && !jl_is_leaf_type(ati)) {
            jl_error("cfunction: type signature must only contain leaf types");
        }
        jl_tupleset(sigt, i, ati);
    }

    if (rt != NULL) {
        if (jl_is_abstract_ref_type(rt)) {
            rt = jl_tparam0(rt);
            if (jl_is_typevar(rt))
                jl_error("cfunction: return type Ref should have an element type, not Ref{T}");
            if (rt == (jl_value_t*)jl_any_type)
                jl_error("cfunction: return type Ref{Any} is invalid. Use Any or Ptr{Any} instead.");
            isref |= 1;
        }
        else if (!jl_is_leaf_type(rt)) {
            isref |= 1;
        }
    }

    jl_function_t *ff = jl_get_specialization(f, (jl_tuple_t*)sigt);
    if (ff != NULL && ff->env==(jl_value_t*)jl_null && ff->linfo != NULL) {
        jl_lambda_info_t *li = ff->linfo;
        if (!jl_types_equal((jl_value_t*)li->specTypes, sigt)) {
            jl_errorf("cfunction: type signature of %s does not match specification",
                      li->name->name);
        }
        jl_value_t *astrt = jl_ast_rettype(li, li->ast);
        if (rt != NULL) {
            if (astrt == (jl_value_t*)jl_bottom_type) {
                if (rt != (jl_value_t*)jl_void_type) {
                    // a function that doesn't return can be passed to C as void
                    jl_errorf("cfunction: %s does not return", li->name->name);
                }
            }
            else if (!jl_subtype(astrt, rt, 0)) {
                jl_errorf("cfunction: return type of %s does not match",
                          li->name->name);
            }
        }
        JL_GC_POP(); // kill list: sigt
        return gen_cfun_wrapper(ff, astrt, (jl_tuple_t*)argt, isref);
    }
    jl_error("cfunction: no method exactly matched the required type signature (function not yet c-callable)");
}

// get the address of a C-callable entry point for a function
extern "C" DLLEXPORT
void *jl_function_ptr(jl_function_t *f, jl_value_t *rt, jl_value_t *argt)
{
    Function *llvmf = jl_cfunction_object(f, rt, argt);
    assert(llvmf);
#ifdef USE_MCJIT
    return (void*)(intptr_t)jl_ExecutionEngine->getFunctionAddress(llvmf->getName());
#else
    return jl_ExecutionEngine->getPointerToFunction(llvmf);
#endif
}


extern "C" DLLEXPORT
void *jl_function_ptr_by_llvm_name(char* name) {
    return (void*)(intptr_t)jl_ExecutionEngine->FindFunctionNamed(name);
}

// export a C-callable entry point for a function, with a given name
extern "C" DLLEXPORT
void jl_extern_c(jl_function_t *f, jl_value_t *rt, jl_value_t *argt, char *name)
{
    Function *llvmf = jl_cfunction_object(f, rt, argt);
    if (llvmf) {
        #ifndef LLVM35
        new GlobalAlias(llvmf->getType(), GlobalValue::ExternalLinkage, name, llvmf, llvmf->getParent());
        #else
        GlobalAlias::create(llvmf->getType()->getElementType(), llvmf->getType()->getAddressSpace(),
                            GlobalValue::ExternalLinkage, name, llvmf, llvmf->getParent());
        #endif
    }
}

// --- native code info, and dump function to IR and ASM ---
extern void RegisterJuliaJITEventListener();

extern int jl_get_llvmf_info(uint64_t fptr, uint64_t *symsize, uint64_t *slide,
#ifdef USE_MCJIT
    const object::ObjectFile **object
#else
    std::vector<JITEvent_EmittedFunctionDetails::LineStart> *lines
#endif
    );

<<<<<<< HEAD
extern "C"
void jl_dump_function_asm(const char *Fptr, size_t Fsize,
#ifdef USE_MCJIT
                          const object::ObjectFile *objectfile,
#else
                          std::vector<JITEvent_EmittedFunctionDetails::LineStart> lineinfo,
#endif
                          formatted_raw_ostream &stream);

const jl_value_t *jl_dump_llvmf(void *f, bool dumpasm)
{
    std::string code;
    llvm::raw_string_ostream stream(code);
    llvm::formatted_raw_ostream fstream(stream);
    Function *llvmf = (Function*)f;
    if (dumpasm == false) {
        // To print whole module
        //llvmf->getParent()->print(stream, NULL);
        llvmf->print(stream);
    }
    else {
        uint64_t symsize;
#ifdef USE_MCJIT
        size_t fptr = (size_t)jl_ExecutionEngine->getFunctionAddress(llvmf->getName());
        const object::ObjectFile *object;
#else
        size_t fptr = (size_t)jl_ExecutionEngine->getPointerToFunction(llvmf);
        std::vector<JITEvent_EmittedFunctionDetails::LineStart> object;
#endif
        assert(fptr != 0);
        if (jl_get_llvmf_info(fptr, &symsize, &object))
            jl_dump_function_asm((char *)fptr, symsize, object, fstream);
        else
            JL_PRINTF(JL_STDERR, "Warning: Unable to find function pointer\n");
        fstream.flush();
    }
    return jl_cstr_to_string(const_cast<char*>(stream.str().c_str()));
}
=======
>>>>>>> c8c967c7

// Get pointer to llvm::Function instance, compiling if necessary
extern "C" DLLEXPORT
void *jl_get_llvmf(jl_function_t *f, jl_tuple_t *types, bool getwrapper)
{
    jl_function_t *sf = f;
    if (types != NULL) {
        if (!jl_is_function(f) || !jl_is_gf(f))
            return NULL;
        sf = jl_get_specialization(f, types);
    }
    if (sf == NULL || sf->linfo == NULL) {
        sf = jl_method_lookup_by_type(jl_gf_mtable(f), types, 0, 0);
        if (sf == jl_bottom_func)
            return NULL;
        jl_printf(JL_STDERR,
                  "Warning: Returned code may not match what actually runs.\n");
    }
    Function *llvmf;
    if (getwrapper || sf->linfo->specTypes == NULL) {
        if (sf->linfo->functionObject == NULL) {
            jl_compile(sf);
        }
    }
    else {
        if (sf->linfo->specFunctionObject == NULL) {
            jl_compile(sf);
        }
    }
    if (sf->fptr == &jl_trampoline) {
        if (!getwrapper && sf->linfo->specFunctionObject != NULL)
            llvmf = (Function*)sf->linfo->specFunctionObject;
        else
            llvmf = (Function*)sf->linfo->functionObject;
    }
    else {
        llvmf = to_function(sf->linfo);
    }
    return llvmf;
}

// Pre-declaration. Definition in disasm.cpp
extern "C"
void jl_dump_asm_internal(uintptr_t Fptr, size_t Fsize, size_t slide,
#ifdef USE_MCJIT
                          const object::ObjectFile *objectfile,
#else
                          std::vector<JITEvent_EmittedFunctionDetails::LineStart> lineinfo,
#endif
                          formatted_raw_ostream &stream);

extern "C" DLLEXPORT
const jl_value_t *jl_dump_function_ir(void *f, bool strip_ir_metadata)
{
    std::string code;
    llvm::raw_string_ostream stream(code);

    Function *llvmf = dyn_cast<Function>((Function*)f);
    if (!llvmf)
        jl_error("jl_dump_function_ir: Expected Function*");

    if (!strip_ir_metadata) {
        // print the function IR as-is
        llvmf->print(stream);
    } else {
        // make a copy of the function and strip metadata from the copy
        llvm::ValueToValueMapTy VMap;
        Function* f2 = llvm::CloneFunction(llvmf, VMap, false);
        Function::BasicBlockListType::iterator f2_bb = f2->getBasicBlockList().begin();
        // iterate over all basic blocks in the function
        for (; f2_bb != f2->getBasicBlockList().end(); ++f2_bb) {
            BasicBlock::InstListType::iterator f2_il = (*f2_bb).getInstList().begin();
            // iterate over instructions in basic block
            for (; f2_il != (*f2_bb).getInstList().end(); ) {
                Instruction *inst = f2_il++;
                // remove dbg.declare and dbg.value calls
                if (isa<DbgDeclareInst>(inst) || isa<DbgValueInst>(inst)) {
                    inst->eraseFromParent();
                    continue;
                }

                SmallVector<std::pair<unsigned, MDNode*>, 4> MDForInst;
                inst->getAllMetadata(MDForInst);
                SmallVector<std::pair<unsigned, MDNode*>, 4>::iterator md_iter = MDForInst.begin();

                // iterate over all metadata kinds and set to NULL to remove
                for (; md_iter != MDForInst.end(); ++md_iter) {
                    inst->setMetadata((*md_iter).first, NULL);
                }
            }
        }
        f2->print(stream);
        delete f2;
    }

    return jl_cstr_to_string(const_cast<char*>(stream.str().c_str()));
}

extern "C" DLLEXPORT
const jl_value_t *jl_dump_function_asm(void *f)
{
    std::string code;
    llvm::raw_string_ostream stream(code);
    llvm::formatted_raw_ostream fstream(stream);

    Function *llvmf = dyn_cast<Function>((Function*)f);
    if (!llvmf)
        jl_error("jl_dump_function_asm: Expected Function*");

    // Dump assembly code
    uint64_t symsize, slide;
#ifdef USE_MCJIT
    uint64_t fptr = jl_ExecutionEngine->getFunctionAddress(llvmf->getName());
    const object::ObjectFile *object;
#else
    uint64_t fptr = (uintptr_t)jl_ExecutionEngine->getPointerToFunction(llvmf);
    std::vector<JITEvent_EmittedFunctionDetails::LineStart> object;
#endif
    assert(fptr != 0);
    if (jl_get_llvmf_info(fptr, &symsize, &slide, &object)) {
        jl_dump_asm_internal(fptr, symsize, slide, object, fstream);
    } else {
        jl_printf(JL_STDERR, "Warning: Unable to find function pointer\n");
    }
    fstream.flush();

    return jl_cstr_to_string(const_cast<char*>(stream.str().c_str()));
}

// Code coverage

typedef std::map<std::string,std::vector<GlobalVariable*> > logdata_t;
static logdata_t coverageData;

static void coverageVisitLine(std::string filename, int line)
{
    if (filename == "" || filename == "none" || filename == "no file")
        return;
    logdata_t::iterator it = coverageData.find(filename);
    if (it == coverageData.end()) {
        coverageData[filename] = std::vector<GlobalVariable*>(0);
    }
    std::vector<GlobalVariable*> &vec = coverageData[filename];
    if (vec.size() <= (size_t)line)
        vec.resize(line+1, NULL);
    if (vec[line] == NULL) {
        vec[line] = addComdat(new GlobalVariable(*jl_Module, T_int64, false,
                                                 GlobalVariable::InternalLinkage,
                                                 ConstantInt::get(T_int64,0), "lcnt"));
    }
    GlobalVariable *v = prepare_global(vec[line]);
    builder.CreateStore(builder.CreateAdd(builder.CreateLoad(v),
                                          ConstantInt::get(T_int64,1)),
                        v);
}

extern "C" int isabspath(const char *in);

void write_log_data(logdata_t logData, const char *extension)
{
    std::string base = std::string(jl_options.julia_home);
    base = base + "/../share/julia/base/";
    logdata_t::iterator it = logData.begin();
    for (; it != logData.end(); it++) {
        std::string filename = (*it).first;
        std::vector<GlobalVariable*> &values = (*it).second;
        if (values.size() > 1) {
            if (!isabspath(filename.c_str()))
                filename = base + filename;
            std::ifstream inf(filename.c_str());
            if (inf.is_open()) {
                std::string outfile = filename + extension;
                std::ofstream outf(outfile.c_str(), std::ofstream::trunc | std::ofstream::out);
                char line[1024];
                int l = 1;
                while (!inf.eof()) {
                    inf.getline(line, sizeof(line));
                    if (inf.fail() && !inf.bad()) {
                        // Read through lines longer than sizeof(line)
                        inf.clear();
                        inf.ignore(std::numeric_limits<std::streamsize>::max(), '\n');
                    }
                    int value = -1;
                    if ((size_t)l < values.size()) {
                        GlobalVariable *gv = values[l];
                        if (gv) {
#ifdef USE_MCJIT
                            int *p = (int*)(intptr_t)jl_ExecutionEngine->getGlobalValueAddress(gv->getName());
#else
                            int *p = (int*)jl_ExecutionEngine->getPointerToGlobal(gv);
#endif
                            value = *p;
                        }
                    }
                    outf.width(9);
                    if (value == -1)
                        outf<<'-';
                    else
                        outf<<value;
                    outf.width(0);
                    outf<<" "<<line<<std::endl;
                    l++;
                }
                outf.close();
                inf.close();
            }
        }
    }
}

extern "C" void jl_write_coverage_data(void)
{
    write_log_data(coverageData, ".cov");
}

// Memory allocation log (malloc_log)

static logdata_t mallocData;

static void mallocVisitLine(std::string filename, int line)
{
    if (filename == "" || filename == "none" || filename == "no file") {
        sync_gc_total_bytes();
        return;
    }
    logdata_t::iterator it = mallocData.find(filename);
    if (it == mallocData.end()) {
        mallocData[filename] = std::vector<GlobalVariable*>(0);
    }
    std::vector<GlobalVariable*> &vec = mallocData[filename];
    if (vec.size() <= (size_t)line)
        vec.resize(line+1, NULL);
    if (vec[line] == NULL) {
        vec[line] = addComdat(new GlobalVariable(*jl_Module, T_int64, false,
                                                 GlobalVariable::InternalLinkage,
                                                 ConstantInt::get(T_int64,0), "bytecnt"));
    }
    GlobalVariable *v = prepare_global(vec[line]);
    builder.CreateStore(builder.CreateAdd(builder.CreateLoad(v, true),
                                          builder.CreateCall(prepare_call(diff_gc_total_bytes_func))),
                        v, true);
}

// Resets the malloc counts. Needed to avoid including memory usage
// from JITting.
extern "C" DLLEXPORT void jl_clear_malloc_data(void)
{
    logdata_t::iterator it = mallocData.begin();
    for (; it != mallocData.end(); it++) {
        std::vector<GlobalVariable*> &bytes = (*it).second;
        std::vector<GlobalVariable*>::iterator itb;
        for (itb = bytes.begin(); itb != bytes.end(); itb++) {
            if (*itb) {
#ifdef USE_MCJIT
                int *p = (int*)(intptr_t)jl_ExecutionEngine->getGlobalValueAddress((*itb)->getName());
#else
                int *p = (int*)jl_ExecutionEngine->getPointerToGlobal(*itb);
#endif
                *p = 0;
            }
        }
    }
    sync_gc_total_bytes();
}

extern "C" void jl_write_malloc_log(void)
{
    write_log_data(mallocData, ".mem");
}

// --- code gen for intrinsic functions ---

#include "intrinsics.cpp"

// --- constant determination ---

static bool in_vinfo(jl_sym_t *s, jl_array_t *vi)
{
    size_t i, l = jl_array_len(vi);
    for(i=0; i < l; i++) {
        if (s == (jl_sym_t*)jl_cellref(jl_cellref(vi, i), 0))
            return true;
    }
    return false;
}

// try to statically evaluate, NULL if not possible
extern "C"
jl_value_t *jl_static_eval(jl_value_t *ex, void *ctx_, jl_module_t *mod,
                           jl_value_t *sp, jl_expr_t *ast, int sparams, int allow_alloc)
{
    jl_codectx_t *ctx = (jl_codectx_t*)ctx_;
    if (jl_is_symbolnode(ex))
        ex = (jl_value_t*)jl_symbolnode_sym(ex);
    if (jl_is_symbol(ex)) {
        jl_sym_t *sym = (jl_sym_t*)ex;
        bool isglob;
        if (ctx) {
            isglob = is_global(sym, ctx);
        }
        else {
            isglob = !in_vinfo(sym, jl_lam_vinfo(ast)) && !in_vinfo(sym, jl_lam_capt(ast));
        }
        if (isglob) {
            size_t i;
            if (sparams) {
                for(i=0; i < jl_tuple_len(sp); i+=2) {
                    if (sym == (jl_sym_t*)jl_tupleref(sp, i)) {
                        // static parameter
                        return jl_tupleref(sp, i+1);
                    }
                }
            }
            if (jl_is_const(mod, sym))
                return jl_get_global(mod, sym);
        }
        return NULL;
    }
    if (jl_is_gensym(ex))
        return NULL;
    if (jl_is_topnode(ex)) {
        jl_binding_t *b = jl_get_binding(jl_base_relative_to(mod),
                                         (jl_sym_t*)jl_fieldref(ex,0));
        if (b == NULL) return NULL;
        if (b->constp)
            return b->value;
        return NULL;
    }
    if (jl_is_quotenode(ex))
        return jl_fieldref(ex,0);
    if (jl_is_lambda_info(ex))
        return NULL;
    jl_module_t *m = NULL;
    jl_sym_t *s = NULL;
    if (jl_is_globalref(ex)) {
        s = (jl_sym_t*)jl_globalref_name(ex);
        if (s && jl_is_symbol(s)) {
            jl_binding_t *b = jl_get_binding(jl_globalref_mod(ex), s);
            if (b && b->constp)
                return b->value;
        }
        return NULL;
    }
    if (jl_is_expr(ex)) {
        jl_expr_t *e = (jl_expr_t*)ex;
        if (e->head == call_sym || e->head == call1_sym) {
            jl_value_t *f = jl_static_eval(jl_exprarg(e,0),ctx,mod,sp,ast,sparams,allow_alloc);
            if (f && jl_is_function(f)) {
                jl_fptr_t fptr = ((jl_function_t*)f)->fptr;
                if (fptr == &jl_apply_generic) {
                    if (f == jl_get_global(jl_base_module, jl_symbol("dlsym")) ||
                        f == jl_get_global(jl_base_module, jl_symbol("dlopen"))) {
                        size_t i;
                        size_t n = jl_array_dim0(e->args);
                        jl_value_t **v;
                        JL_GC_PUSHARGS(v, n);
                        memset(v, 0, n*sizeof(jl_value_t*));
                        v[0] = f;
                        for (i = 1; i < n; i++) {
                            v[i] = jl_static_eval(jl_exprarg(e,i),ctx,mod,sp,ast,sparams,allow_alloc);
                            if (v[i] == NULL) {
                                JL_GC_POP();
                                return NULL;
                            }
                        }
                        jl_value_t *result = jl_apply_generic(f, v+1, (uint32_t)n-1);
                        JL_GC_POP();
                        return result;
                    }
                }
                else if (jl_array_dim0(e->args) == 3 && fptr == &jl_f_get_field) {
                    m = (jl_module_t*)jl_static_eval(jl_exprarg(e,1),ctx,mod,sp,ast,sparams,allow_alloc);
                    s = (jl_sym_t*)jl_static_eval(jl_exprarg(e,2),ctx,mod,sp,ast,sparams,allow_alloc);
                    if (m && jl_is_module(m) && s && jl_is_symbol(s)) {
                        jl_binding_t *b = jl_get_binding(m, s);
                        if (b && b->constp)
                            return b->value;
                    }
                }
                else if (fptr == &jl_f_tuple || fptr == &jl_f_instantiate_type) {
                    size_t i;
                    size_t n = jl_array_dim0(e->args)-1;
                    if (n==0 && fptr == &jl_f_tuple) return (jl_value_t*)jl_null;
                    if (!allow_alloc)
                        return NULL;
                    jl_value_t **v;
                    JL_GC_PUSHARGS(v, n);
                    memset(v, 0, n*sizeof(jl_value_t*));
                    for (i = 0; i < n; i++) {
                        v[i] = jl_static_eval(jl_exprarg(e,i+1),ctx,mod,sp,ast,sparams,allow_alloc);
                        if (v[i] == NULL) {
                            JL_GC_POP();
                            return NULL;
                        }
                    }
                    jl_value_t *result = fptr(f, v, n);
                    JL_GC_POP();
                    return result;
                }
            }
        // The next part is probably valid, but it is untested
        //} else if (e->head == tuple_sym) {
        //  size_t i;
        //  for (i = 0; i < jl_array_dim0(e->args); i++)
        //        if (jl_static_eval(jl_exprarg(e,i),ctx,mod,sp,ast,sparams,allow_alloc) == NULL)
        //          return NULL;
        //  return ex;
        }
        return NULL;
    }
    return ex;
}

static jl_value_t *static_eval(jl_value_t *ex, jl_codectx_t *ctx, bool sparams,
                               bool allow_alloc)
{
    return jl_static_eval(ex, ctx, ctx->module, (jl_value_t*)ctx->sp, ctx->ast,
                          sparams, allow_alloc);
}

static bool is_constant(jl_value_t *ex, jl_codectx_t *ctx, bool sparams=true)
{
    return static_eval(ex,ctx,sparams) != NULL;
}

static bool symbol_eq(jl_value_t *e, jl_sym_t *sym)
{
    return ((jl_is_symbol(e) && ((jl_sym_t*)e)==sym) ||
            (jl_is_symbolnode(e) && jl_symbolnode_sym(e)==sym));
}

// --- find volatile variables ---

// assigned in a try block and used outside that try block

static bool local_var_occurs(jl_value_t *e, jl_sym_t *s)
{
    if (jl_is_symbol(e) || jl_is_symbolnode(e)) {
        if (symbol_eq(e, s))
            return true;
    }
    else if (jl_is_expr(e)) {
        jl_expr_t *ex = (jl_expr_t*)e;
        size_t alength = jl_array_dim0(ex->args);
        for(int i=0; i < (int)alength; i++) {
            if (local_var_occurs(jl_exprarg(ex,i),s))
                return true;
        }
    }
    return false;
}

static std::set<jl_sym_t*> assigned_in_try(jl_array_t *stmts, int s, long l, int *pend)
{
    std::set<jl_sym_t*> av;
    size_t slength = jl_array_dim0(stmts);
    for(int i=s; i < (int)slength; i++) {
        jl_value_t *st = jl_cellref(stmts,i);
        if (jl_is_expr(st)) {
            if (((jl_expr_t*)st)->head == assign_sym) {
                jl_value_t *ar = jl_exprarg(st, 0);
                if (jl_is_symbolnode(ar)) {
                    ar = (jl_value_t*)jl_symbolnode_sym(ar);
                }
                if (!jl_is_gensym(ar)) {
                    assert(jl_is_symbol(ar));
                    av.insert((jl_sym_t*)ar);
                }
            }
        }
        if (jl_is_labelnode(st)) {
            if (jl_labelnode_label(st) == l) {
                *pend = i;
                break;
            }
        }
    }
    return av;
}

static void mark_volatile_vars(jl_array_t *stmts, std::map<jl_sym_t*,jl_varinfo_t> &vars)
{
    size_t slength = jl_array_dim0(stmts);
    for(int i=0; i < (int)slength; i++) {
        jl_value_t *st = jl_cellref(stmts,i);
        if (jl_is_expr(st)) {
            if (((jl_expr_t*)st)->head == enter_sym) {
                int last = (int)slength-1;
                std::set<jl_sym_t*> as =
                    assigned_in_try(stmts, i+1,
                                    jl_unbox_long(jl_exprarg(st,0)), &last);
                for(int j=0; j < (int)slength; j++) {
                    if (j < i || j > last) {
                        std::set<jl_sym_t*>::iterator it = as.begin();
                        for(; it != as.end(); it++) {
                            if (vars.find(*it) != vars.end() &&
                                local_var_occurs(jl_cellref(stmts,j), *it)) {
                                vars[*it].isVolatile = true;
                            }
                        }
                    }
                }
            }
        }
    }
}

// --- escape analysis ---

static bool expr_is_symbol(jl_value_t *e)
{
    return (jl_is_symbol(e) || jl_is_symbolnode(e) || jl_is_topnode(e));
}

// a very simple, conservative escape analysis that is sufficient for
// eliding allocation of varargs tuples.
// "esc" means "in escaping context"
static void simple_escape_analysis(jl_value_t *expr, bool esc, jl_codectx_t *ctx)
{
    if (jl_is_expr(expr)) {
        esc = true;
        jl_expr_t *e = (jl_expr_t*)expr;
        size_t i;
        if (e->head == call_sym || e->head == call1_sym || e->head == new_sym) {
            int alen = jl_array_dim0(e->args);
            jl_value_t *f = jl_exprarg(e,0);
            simple_escape_analysis(f, esc, ctx);
            if (expr_is_symbol(f)) {
                if (is_constant(f, ctx, false)) {
                    jl_value_t *fv =
                        jl_interpret_toplevel_expr_in(ctx->module, f, NULL, 0);
                    if (jl_typeis(fv, jl_intrinsic_type)) {
                        esc = false;
                        JL_I::intrinsic fi = (JL_I::intrinsic)jl_unbox_int32(fv);
                        if (fi == JL_I::ccall) {
                            esc = true;
                            simple_escape_analysis(jl_exprarg(e,1), esc, ctx);
                            // 2nd and 3d arguments are static
                            for(i=4; i < (size_t)alen; i+=2) {
                                simple_escape_analysis(jl_exprarg(e,i), esc, ctx);
                            }
                            return;
                        }
                    }
                    else if (jl_is_function(fv)) {
                        jl_function_t *ff = (jl_function_t*)fv;
                        if (ff->fptr == jl_f_tuplelen ||
                            ff->fptr == jl_f_tupleref ||
                            (ff->fptr == jl_f_apply && alen==4 &&
                             expr_type(jl_exprarg(e,2),ctx) == (jl_value_t*)jl_function_type)) {
                            esc = false;
                        }
                    }
                }
            }

            for(i=1; i < (size_t)alen; i++) {
                simple_escape_analysis(jl_exprarg(e,i), esc, ctx);
            }
        }
        else if (e->head == method_sym) {
            simple_escape_analysis(jl_exprarg(e,0), esc, ctx);
            simple_escape_analysis(jl_exprarg(e,1), esc, ctx);
            simple_escape_analysis(jl_exprarg(e,2), esc, ctx);
        }
        else if (e->head == assign_sym) {
            // don't consider assignment LHS as a variable "use"
            simple_escape_analysis(jl_exprarg(e,1), esc, ctx);
        }
        else if (e->head != line_sym) {
            size_t elen = jl_array_dim0(e->args);
            for(i=0; i < elen; i++) {
                simple_escape_analysis(jl_exprarg(e,i), esc, ctx);
            }
        }
        return;
    }
    if (jl_is_symbolnode(expr)) {
        expr = (jl_value_t*)jl_symbolnode_sym(expr);
    }
    if (jl_is_symbol(expr)) {
        jl_sym_t *vname = ((jl_sym_t*)expr);
        if (ctx->vars.find(vname) != ctx->vars.end()) {
            jl_varinfo_t &vi = ctx->vars[vname];
            vi.escapes |= esc;
            vi.used = true;
        }
    }
}

// --- gc root utils ---

static Value *make_gcroot(Value *v, jl_codectx_t *ctx, jl_sym_t *var)
{
    uint64_t slot = ctx->argSpaceOffs + ctx->argDepth;
    Value *froot = builder.CreateGEP(ctx->argTemp,
                                     ConstantInt::get(T_size,slot));
    builder.CreateStore(v, froot);
#ifdef LLVM36
    if (var != NULL)
    {
        std::map<jl_sym_t *, jl_varinfo_t>::iterator it = ctx->vars.find(var);
        if (it != ctx->vars.end() && ((llvm::MDNode*)it->second.dinfo) != NULL)
        {
            if (ctx->debug_enabled) {
                SmallVector<int64_t, 9> addr;
                addr.push_back(llvm::dwarf::DW_OP_plus);
                addr.push_back(slot * sizeof(void*));
                addr.push_back(llvm::dwarf::DW_OP_deref);
                ctx->dbuilder->insertDeclare(ctx->argTemp, it->second.dinfo,
                    ctx->dbuilder->createExpression(addr), builder.GetInsertBlock());
            }
        }
    }
#endif
    ctx->argDepth++;
    if (ctx->argDepth > ctx->maxDepth)
        ctx->maxDepth = ctx->argDepth;
    return froot;
}

// test whether getting a field from the given type using the given
// field expression would not allocate memory
static bool is_getfield_nonallocating(jl_datatype_t *ty, jl_value_t *fld)
{
    if (!jl_is_leaf_type((jl_value_t*)ty))
        return false;
    jl_sym_t *name = NULL;
    if (jl_is_quotenode(fld) && jl_is_symbol(jl_fieldref(fld,0))) {
        name = (jl_sym_t*)jl_fieldref(fld,0);
    }
    for(size_t i=0; i < jl_tuple_len(ty->types); i++) {
        if (!(ty->fields[i].isptr ||
              (name && name != (jl_sym_t*)jl_tupleref(ty->names,i)))) {
            return false;
        }
    }
    return true;
}

static bool jltupleisbits(jl_value_t *jt, bool allow_unsized)
{
    if (!jl_is_tuple(jt))
        return jl_isbits(jt) && jl_is_leaf_type(jt) && (allow_unsized ||
            ((jl_is_bitstype(jt) && jl_datatype_size(jt) > 0) ||
             (jl_is_datatype(jt) && jl_tuple_len(((jl_datatype_t*)jt)->names)>0)));
    size_t ntypes = jl_tuple_len(jt);
    if (ntypes == 0)
        return allow_unsized;
    for (size_t i = 0; i < ntypes; ++i)
        if (!jltupleisbits(jl_tupleref(jt,i),allow_unsized))
            return false;
    return true;
}

static bool jl_tupleref_nonallocating(jl_value_t *ty, jl_value_t *idx)
{
    if (!jl_is_tuple(ty))
        return false;
    if (jltupleisbits(ty))
        return false;
    return true;
}

// does "ex" compute something that doesn't need a root over the whole function?
static bool is_stable_expr(jl_value_t *ex, jl_codectx_t *ctx)
{
    if (jl_is_symbolnode(ex))
        ex = (jl_value_t*)jl_symbolnode_sym(ex);
    if (jl_is_symbol(ex)) {
        if (ctx->vars.find((jl_sym_t*)ex) != ctx->vars.end()) {
            // arguments and SSA vars are stable
            jl_varinfo_t &rhs = ctx->vars[(jl_sym_t*)ex];
            if ((rhs.isArgument && !rhs.isAssigned) || rhs.isSA)
                return true;
        }
    }
    if (jl_is_gensym(ex))
        return true;
    if (static_eval(ex, ctx, true, false) != NULL)
        return true;
    if (jl_is_expr(ex)) {
        jl_expr_t *e = (jl_expr_t*)ex;
        if (e->head == call_sym || e->head == call1_sym) {
            jl_value_t *f = static_eval(jl_exprarg(e,0),ctx,true,false);
            if (f && jl_is_function(f)) {
                jl_fptr_t fptr = ((jl_function_t*)f)->fptr;
                // something reached via getfield from a stable value is also stable.
                if (jl_array_dim0(e->args) == 3) {
                    jl_value_t *ty = expr_type(jl_exprarg(e,1), ctx);
                    if ((fptr == &jl_f_get_field && jl_is_immutable_datatype(ty) &&
                         is_getfield_nonallocating((jl_datatype_t*)ty, jl_exprarg(e,2))) ||
                        (fptr == &jl_f_tupleref && jl_tupleref_nonallocating(ty, jl_exprarg(e,2)))) {
                        if (is_stable_expr(jl_exprarg(e,1), ctx))
                            return true;
                    }
                }
            }
        }
    }
    return false;
}

// classify exprs that might need temporary rooting.
static bool might_need_root(jl_value_t *ex)
{
    return (!jl_is_symbol(ex) && !jl_is_symbolnode(ex) && !jl_is_gensym(ex) &&
            !jl_is_bool(ex) && !jl_is_quotenode(ex) && !jl_is_byte_string(ex));
}

static Value *emit_boxed_rooted(jl_value_t *e, jl_codectx_t *ctx)
{
    Value *v = emit_expr(e, ctx);
    if (v->getType() != jl_pvalue_llvmt) {
        v = boxed(v, ctx);
        make_gcroot(v, ctx);
    }
    else if (might_need_root(e)) {
        make_gcroot(v, ctx);
    }
    return v;
}

// --- lambda ---

static void jl_add_linfo_root(jl_lambda_info_t *li, jl_value_t *val)
{
    JL_GC_PUSH1(&val);
    li = li->def;
    if (li->roots == NULL) {
        li->roots = jl_alloc_cell_1d(1);
        gc_wb(li, li->roots);
        jl_cellset(li->roots, 0, val);
    }
    else {
        size_t rlen = jl_array_dim0(li->roots);
        for(size_t i=0; i < rlen; i++) {
            if (jl_cellref(li->roots,i) == val) {
                JL_GC_POP();
                return;
            }
        }
        jl_cell_1d_push(li->roots, val);
    }
    JL_GC_POP();
}

static Value *emit_lambda_closure(jl_value_t *expr, jl_codectx_t *ctx)
{
    assert(jl_is_lambda_info(expr));
    size_t i;
    jl_value_t *ast = ((jl_lambda_info_t*)expr)->ast;
    jl_array_t *capt;
    if (jl_is_expr(ast))
        capt = jl_lam_capt((jl_expr_t*)ast);
    else
        capt = (jl_array_t*)((jl_lambda_info_t*)expr)->capt;
    if (capt == NULL || jl_array_dim0(capt) == 0) {
        // no captured vars; lift
        jl_value_t *fun =
            (jl_value_t*)jl_new_closure(NULL, (jl_value_t*)jl_null,
                                        (jl_lambda_info_t*)expr);
        jl_add_linfo_root(ctx->linfo, fun);
        return literal_pointer_val(fun);
    }

    int argStart = ctx->argDepth;
    size_t clen = jl_array_dim0(capt);
    Value **captured = (Value**) alloca((1+clen)*sizeof(Value*));
    captured[0] = ConstantInt::get(T_size, clen);
    for(i=0; i < clen; i++) {
        Value *val;
        jl_array_t *vi = (jl_array_t*)jl_cellref(capt, i);
        assert(jl_is_array(vi));
        jl_sym_t *s = (jl_sym_t*)jl_cellref(vi,0);
        assert(jl_is_symbol(s));
        jl_varinfo_t &vari = ctx->vars[s];
        if (vari.closureidx != -1) {
            int idx = vari.closureidx;
#ifdef OVERLAP_TUPLE_LEN
            val = emit_nthptr((Value*)ctx->envArg, idx, tbaa_tuplelen);
#else
            val = emit_nthptr((Value*)ctx->envArg, idx+1, tbaa_tuplelen);
#endif
        }
        else {
            Value *l = vari.memvalue;
            if (l == NULL) {
                val = vari.passedAs;
                if (val == NULL && vari.declType != (jl_value_t*)jl_any_type) {
                    val = boxed(NULL, ctx, vari.declType);
                }
                assert(val != NULL);
                if (val->getType() != jl_pvalue_llvmt) {
                    assert(vari.declType != (jl_value_t*)jl_any_type);
                    val = boxed(val,ctx,vari.declType);
                    make_gcroot(val, ctx);
                }
            }
            else {
                val = builder.CreateLoad(l, false);
            }
        }
        captured[i+1] = val;
    }
    Value *env_tuple;
    env_tuple = builder.CreateCall(prepare_call(jlntuple_func),
                                   ArrayRef<Value*>(&captured[0],
                                                    1+clen));
    ctx->argDepth = argStart;
    make_gcroot(env_tuple, ctx);
    Value *result = builder.CreateCall3(prepare_call(jlclosure_func),
                                        Constant::getNullValue(T_pint8),
                                        env_tuple, literal_pointer_val(expr));
    ctx->argDepth--;
    return result;
}

// --- generating function calls ---

static jl_tuple_t *call_arg_types(jl_value_t **args, size_t n, jl_codectx_t *ctx)
{
    jl_tuple_t *t = jl_alloc_tuple(n);
    JL_GC_PUSH1(&t);
    size_t i;
    for(i=0; i < n; i++) {
        jl_value_t *ty = expr_type(args[i], ctx);
        if (!jl_is_leaf_type(ty)) {
            t = NULL;
            break;
        }
        jl_tupleset(t, i, ty);
    }
    JL_GC_POP();
    return t;
}

static Value *emit_getfield(jl_value_t *expr, jl_sym_t *name, jl_codectx_t *ctx)
{
    if (jl_is_quotenode(expr) && jl_is_module(jl_fieldref(expr,0)))
        expr = jl_fieldref(expr,0);

    jl_value_t *static_val = static_eval(expr, ctx, true, false);
    if (static_val != NULL && jl_is_module(static_val))
        expr = static_val;

    if (jl_is_module(expr)) {
        Value *bp =
            global_binding_pointer((jl_module_t*)expr, name, NULL, false);
        // todo: use type info to avoid undef check
        return emit_checked_var(bp, name, ctx);
    }

    jl_datatype_t *sty = (jl_datatype_t*)expr_type(expr, ctx);
    if (jl_is_type_type((jl_value_t*)sty) && jl_is_leaf_type(jl_tparam0(sty)))
        sty = (jl_datatype_t*)jl_typeof(jl_tparam0(sty));
    JL_GC_PUSH1(&sty);
    if (jl_is_structtype(sty) && sty != jl_module_type && sty->uid != 0) {
        unsigned idx = jl_field_index(sty, name, 0);
        if (idx != (unsigned)-1) {
            jl_value_t *jfty = jl_tupleref(sty->types, idx);
            Value *strct = emit_expr(expr, ctx, false);
            if (strct->getType() == jl_pvalue_llvmt) {
                Value *addr =
                    builder.CreateGEP(builder.CreateBitCast(strct, T_pint8),
                                      ConstantInt::get(T_size, sty->fields[idx].offset));
                JL_GC_POP();
                MDNode *tbaa = sty->mutabl ? tbaa_user : tbaa_immut;
                if (sty->fields[idx].isptr) {
                    Value *fldv = tbaa_decorate(tbaa, builder.CreateLoad(builder.CreateBitCast(addr,jl_ppvalue_llvmt)));
                    if (idx >= (unsigned)sty->ninitialized) {
                        null_pointer_check(fldv, ctx);
                    }
                    return fldv;
                }
                else {
                    return typed_load(addr, ConstantInt::get(T_size, 0), jfty, ctx, tbaa);
                }
            }
            else {
                unsigned llvmidx = 0;
                // LLVM struct omits 0-size entries
                // TODO: try to avoid this loop
                for(unsigned i=0; i < idx; i++) {
                    if (julia_type_to_llvm(jl_tupleref(sty->types, i)) != T_void)
                        llvmidx++;
                }
                Value *fldv;
                if (julia_type_to_llvm(jfty) == T_void)
                    fldv = UndefValue::get(NoopType);
                else
                    fldv = builder.CreateExtractValue(strct, ArrayRef<unsigned>(&llvmidx,1));
                if (jfty == (jl_value_t*)jl_bool_type) {
                    fldv = builder.CreateTrunc(fldv, T_int1);
                }
                else if (sty->fields[idx].isptr && idx >= (unsigned)sty->ninitialized) {
                    null_pointer_check(fldv, ctx);
                }
                JL_GC_POP();
                return mark_julia_type(fldv, jfty);
            }
        }
    }
    // TODO: attempt better codegen for approximate types, if the types
    // and offsets of some fields are independent of parameters.
    JL_GC_POP();

    int argStart = ctx->argDepth;
    Value *arg1 = boxed(emit_expr(expr, ctx),ctx,expr_type(expr,ctx));
    // TODO: generic getfield func with more efficient calling convention
    make_gcroot(arg1, ctx);
    Value *arg2 = literal_pointer_val((jl_value_t*)name);
    make_gcroot(arg2, ctx);
    Value *myargs = builder.CreateGEP(ctx->argTemp,
                                      ConstantInt::get(T_size, argStart+ctx->argSpaceOffs));
    Value *result = builder.CreateCall3(prepare_call(jlgetfield_func), V_null, myargs,
                                        ConstantInt::get(T_int32,2));
    ctx->argDepth = argStart;
    return result;
}

// emit code for is (===). rt1 and rt2 are the julia types of the arguments,
// arg1 and arg2 are expressions for the arguments if we have them, or NULL,
// and varg1 and varg2 are LLVM values for the arguments if we have them.
static Value *emit_f_is(jl_value_t *rt1, jl_value_t *rt2,
                        jl_value_t *arg1, jl_value_t *arg2,
                        Value *varg1, Value *varg2, jl_codectx_t *ctx)
{
    if (jl_is_type_type(rt1) && jl_is_type_type(rt2) &&
        !jl_is_typevar(jl_tparam0(rt1)) && !jl_is_typevar(jl_tparam0(rt2)) &&
        (!arg1 || jl_is_symbol(arg1) || jl_is_symbolnode(arg1) || jl_is_gensym(arg1) || is_constant(arg1, ctx)) &&
        (!arg2 || jl_is_symbol(arg2) || jl_is_symbolnode(arg2) || jl_is_gensym(arg2) || is_constant(arg2, ctx))) {
        if (jl_tparam0(rt1) == jl_tparam0(rt2))
            return ConstantInt::get(T_int1, 1);
        return ConstantInt::get(T_int1, 0);
    }
    int ptr_comparable = 0;
    if (rt1==(jl_value_t*)jl_sym_type || rt2==(jl_value_t*)jl_sym_type ||
        jl_is_mutable_datatype(rt1) || jl_is_mutable_datatype(rt2))
        ptr_comparable = 1;
    int last_depth = ctx->argDepth;
    bool isleaf = jl_is_leaf_type(rt1) && jl_is_leaf_type(rt2);
    bool isteq = jl_types_equal(rt1, rt2);
    bool isbits = isleaf && isteq && jl_is_bitstype(rt1);
    if (arg1 && !varg1) {
        varg1 = isbits ? auto_unbox(arg1, ctx) : emit_expr(arg1, ctx);
        if (arg2 && !varg2 && !isbits && varg1->getType() == jl_pvalue_llvmt &&
            rt1 != (jl_value_t*)jl_sym_type && might_need_root(arg1)) {
            make_gcroot(varg1, ctx);
        }
    }
    Value *answer;
    if (arg2 && !varg2)
        varg2 = isbits ? auto_unbox(arg2, ctx) : emit_expr(arg2, ctx);
    if (isleaf && !isteq && !jl_is_type_type(rt1) && !jl_is_type_type(rt2)) {
        ctx->argDepth = last_depth;
        return ConstantInt::get(T_int1, 0);
    }
    Type *at1 = varg1->getType();
    Type *at2 = varg2->getType();
    if (at1 != jl_pvalue_llvmt && at2 != jl_pvalue_llvmt) {
        assert(at1 == at2);
        if (at1->isIntegerTy() || at1->isPointerTy() ||
            at1->isFloatingPointTy()) {
            answer = builder.CreateICmpEQ(JL_INT(varg1),JL_INT(varg2));
            goto done;
        }
        bool isStruct = at1->isStructTy();
        if ((isStruct || at1->isVectorTy()) && !ptr_comparable) {
            jl_tuple_t *types;
            if (jl_is_datatype(rt1)) {
                types = ((jl_datatype_t*)rt1)->types;
            }
            else {
                assert(jl_is_tuple(rt1));
                types = (jl_tuple_t*)rt1;
            }
            answer = ConstantInt::get(T_int1, 1);
            size_t l = jl_tuple_len(types);
            unsigned j = 0;
            for(unsigned i=0; i < l; i++) {
                jl_value_t *fldty = jl_tupleref(types,i);
                Value *subAns;
                if (isStruct) {
                    if (julia_type_to_llvm(fldty) != T_void) {
                        subAns =
                            emit_f_is(fldty, fldty, NULL, NULL,
                                      builder.CreateExtractValue(varg1, ArrayRef<unsigned>(&j,1)),
                                      builder.CreateExtractValue(varg2, ArrayRef<unsigned>(&j,1)),
                                      ctx);
                        j++;
                    }
                    else {
                        continue;
                    }
                }
                else {
                    subAns =
                        emit_f_is(fldty, fldty, NULL, NULL,
                                  builder.CreateExtractElement(varg1, ConstantInt::get(T_int32,i)),
                                  builder.CreateExtractElement(varg2, ConstantInt::get(T_int32,i)),
                                  ctx);
                }
                answer = builder.CreateAnd(answer, subAns);
            }
            goto done;
        }
    }
    assert(at1 == jl_pvalue_llvmt || at2 == jl_pvalue_llvmt);
    varg1 = boxed(varg1,ctx); varg2 = boxed(varg2,ctx);
    if (ptr_comparable)
        answer = builder.CreateICmpEQ(varg1, varg2);
    else
        answer = builder.CreateTrunc(builder.CreateCall2(prepare_call(jlegal_func), varg1, varg2), T_int1);
 done:
    ctx->argDepth = last_depth;
    return answer;
}

static Value *emit_known_call(jl_value_t *ff, jl_value_t **args, size_t nargs,
                              jl_codectx_t *ctx,
                              Value **theFptr, jl_function_t **theF,
                              jl_value_t *expr)
{
    if (jl_typeis(ff, jl_intrinsic_type)) {
        return emit_intrinsic((intrinsic)*(uint32_t*)jl_data_ptr(ff),
                              args, nargs, ctx);
    }
    if (!jl_is_func(ff)) {
        return NULL;
    }
    jl_value_t *rt1=NULL, *rt2=NULL, *rt3=NULL;
    JL_GC_PUSH3(&rt1, &rt2, &rt3);
    jl_function_t *f = (jl_function_t*)ff;
    if (f->fptr == &jl_apply_generic) {
        *theFptr = jlapplygeneric_func;
        *theF = f;
        if (ctx->linfo->inferred) {
            jl_tuple_t *aty = call_arg_types(&args[1], nargs, ctx);
            rt1 = (jl_value_t*)aty;
            // attempt compile-time specialization for inferred types
            if (aty != NULL) {
                /*
                  if (trace) {
                      jl_printf(JL_STDOUT, "call %s%s\n",
                      jl_sprint(args[0]),
                      jl_sprint((jl_value_t*)aty));
                  }
                */
                f = jl_get_specialization(f, aty);
                if (f != NULL) {
                    assert(f->linfo->functionObject != NULL);
                    *theFptr = (Value*)f->linfo->functionObject;
                    *theF = f;
                }
            }
        }
    }
    else if (f->fptr == &jl_f_is && nargs==2) {
        rt1 = expr_type(args[1], ctx);
        rt2 = expr_type(args[2], ctx);
        Value *ans = emit_f_is(rt1,rt2, args[1],args[2], NULL,NULL, ctx);
        JL_GC_POP();
        return ans;
    }
    else if (f->fptr == &jl_f_typeof && nargs==1) {
        jl_value_t *aty = expr_type(args[1], ctx); rt1 = aty;
        if (!jl_is_typevar(aty) && aty != (jl_value_t*)jl_any_type &&
            jl_type_intersection(aty,(jl_value_t*)jl_tuple_type)==(jl_value_t*)jl_bottom_type) {
            Value *arg1 = emit_expr(args[1], ctx);
            if (jl_is_leaf_type(aty)) {
                if (jl_is_type_type(aty))
                    aty = (jl_value_t*)jl_typeof(jl_tparam0(aty));
                JL_GC_POP();
                return literal_pointer_val(aty);
            }
            arg1 = boxed(arg1,ctx);
            JL_GC_POP();
            return emit_typeof(arg1);
        }
    }
    else if (f->fptr == &jl_f_typeassert && nargs==2) {
        jl_value_t *arg = expr_type(args[1], ctx); rt1 = arg;
        jl_value_t *ty  = expr_type(args[2], ctx); rt2 = ty;
        if (jl_is_type_type(ty) && !jl_is_typevar(jl_tparam0(ty))) {
            jl_value_t *tp0 = jl_tparam0(ty);
            if (jl_subtype(arg, tp0, 0)) {
                JL_GC_POP();
                Value *v = emit_expr(args[1], ctx);
                if (tp0 == jl_bottom_type) {
                    v = builder.CreateUnreachable();
                    BasicBlock *cont = BasicBlock::Create(getGlobalContext(),"after_assert",ctx->f);
                    builder.SetInsertPoint(cont);
                }
                return v;
            }
            if (tp0 == jl_bottom_type) {
                emit_expr(args[1], ctx);
                emit_error("reached code declared unreachable", ctx);
                JL_GC_POP();
                return NULL;
            }
            if (!jl_is_tuple(tp0) && jl_is_leaf_type(tp0)) {
                Value *arg1 = emit_expr(args[1], ctx);
                emit_typecheck(arg1, tp0, "typeassert", ctx);
                JL_GC_POP();
                return arg1;
            }
        }
        if (jl_subtype(ty, (jl_value_t*)jl_type_type, 0)) {
            FunctionType *ft = FunctionType::get(T_void, two_pvalue_llvmt, false);
            Value *typeassert = jl_Module->getOrInsertFunction("jl_typeassert", ft);
            int ldepth = ctx->argDepth;
            Value *arg1 = emit_boxed_rooted(args[1], ctx);
            builder.CreateCall2(prepare_call(typeassert), arg1, boxed(emit_expr(args[2], ctx),ctx));
            ctx->argDepth = ldepth;
            JL_GC_POP();
            return arg1;
        }
    }
    else if (f->fptr == &jl_f_isa && nargs==2) {
        jl_value_t *arg = expr_type(args[1], ctx); rt1 = arg;
        jl_value_t *ty  = expr_type(args[2], ctx); rt2 = ty;
        if (arg == jl_bottom_type) {
            JL_GC_POP();
            emit_expr(args[1], ctx);
            return UndefValue::get(T_int1);
        }
        if (jl_is_type_type(ty) && !jl_has_typevars(jl_tparam0(ty))) {
            jl_value_t *tp0 = jl_tparam0(ty);
            if (jl_subtype(arg, tp0, 0)) {
                JL_GC_POP();
                return ConstantInt::get(T_int1,1);
            }
            if (!jl_is_tuple(tp0) && !jl_is_type_type(tp0)) {
                if (jl_is_leaf_type(arg)) {
                    JL_GC_POP();
                    return ConstantInt::get(T_int1,0);
                }
                if (jl_is_leaf_type(tp0)) {
                    Value *arg1 = emit_expr(args[1], ctx);
                    JL_GC_POP();
                    return builder.CreateICmpEQ(emit_typeof(arg1),
                                                literal_pointer_val(tp0));
                }
            }
        }
    }
    else if (f->fptr == &jl_f_subtype && nargs == 2) {
        rt1 = expr_type(args[1], ctx);
        rt2 = expr_type(args[2], ctx);
        if (jl_is_type_type(rt1) && !jl_is_typevar(jl_tparam0(rt1)) &&
            jl_is_type_type(rt2) && !jl_is_typevar(jl_tparam0(rt2))) {
            int issub = jl_subtype(jl_tparam0(rt1), jl_tparam0(rt2), 0);
            JL_GC_POP();
            return ConstantInt::get(T_int1, issub);
        }
    }
    else if (f->fptr == &jl_f_tuplelen && nargs==1) {
        jl_value_t *aty = expr_type(args[1], ctx); rt1 = aty;
        if (jl_is_tuple(aty)) {
            if (symbol_eq(args[1], ctx->vaName) &&
                !ctx->vars[ctx->vaName].isAssigned) {
                JL_GC_POP();
                return emit_n_varargs(ctx);
            }
            else {
                Value *arg1 = emit_expr(args[1], ctx);
                JL_GC_POP();
                return emit_tuplelen(arg1,aty);
            }
        }
    }
    else if (f->fptr == &jl_f_apply && nargs==3 && ctx->vaStack &&
             symbol_eq(args[3], ctx->vaName) && expr_type(args[2],ctx) == (jl_value_t*)jl_function_type) {
        Value *theF = emit_expr(args[2],ctx);
        Value *theFptr = emit_nthptr_recast(
                theF,
                (ssize_t)(offsetof(jl_function_t,fptr)/sizeof(void*)),
                tbaa_func,
                jl_pfptr_llvmt);
        Value *nva = emit_n_varargs(ctx);
#ifdef _P64
        nva = builder.CreateTrunc(nva, T_int32);
#endif
        Value *r =
            builder.CreateCall3(prepare_call(theFptr), theF,
                                builder.CreateGEP(ctx->argArray,
                                                  ConstantInt::get(T_size, ctx->nReqArgs)),
                                nva);
        JL_GC_POP();
        return r;
    }
    else if (f->fptr == &jl_f_tupleref && nargs==2) {
        jl_value_t *tty = expr_type(args[1], ctx); rt1 = tty;
        jl_value_t *ity = expr_type(args[2], ctx); rt2 = ity;
        if (jl_is_tuple(tty) && ity==(jl_value_t*)jl_long_type) {
            if (ctx->vaStack && symbol_eq(args[1], ctx->vaName)) {
                Value *valen = emit_n_varargs(ctx);
                Value *idx = emit_unbox(T_size,
                                        emit_unboxed(args[2], ctx),ity);
                idx = emit_bounds_check(builder.CreateGEP(ctx->argArray, ConstantInt::get(T_size, ctx->nReqArgs)),
                        (jl_value_t*)jl_any_type, idx, valen, ctx);
                idx = builder.CreateAdd(idx, ConstantInt::get(T_size, ctx->nReqArgs));
                JL_GC_POP();
                return tbaa_decorate(tbaa_user, builder.
                    CreateLoad(builder.CreateGEP(ctx->argArray,idx),false));
            }
            Value *arg1 = emit_expr(args[1], ctx);
            if (jl_is_long(args[2])) {
                size_t tlen = jl_tuple_len(tty);
                int isseqt =
                    tlen>0 && jl_is_vararg_type(jl_tupleref(tty, tlen-1));
                size_t idx = jl_unbox_long(args[2]);
                if (idx > 0 && (idx < tlen || (idx == tlen && !isseqt))) {
                    // known to be in bounds
                    JL_GC_POP();
                    return emit_tupleref(arg1,ConstantInt::get(T_size,idx-1),tty,ctx);
                }
                if (idx==0 || (!isseqt && idx > tlen)) {
                    // known to be out of bounds
                    if (arg1->getType() != jl_pvalue_llvmt) {
                        Value *tmp = builder.CreateAlloca(arg1->getType());
                        builder.CreateStore(arg1, tmp);
                        jl_add_linfo_root(ctx->linfo, tty);
                        builder.CreateCall3(prepare_call(jluboundserror_func),
                                            builder.CreatePointerCast(tmp, T_pint8),
                                            literal_pointer_val(tty),
                                            ConstantInt::get(T_size, idx));
                    }
                    else {
                        builder.CreateCall2(prepare_call(jlboundserror_func),
                                            arg1,
                                            ConstantInt::get(T_size, idx));
                    }
                    JL_GC_POP();
                    return V_null;
                }
            }
            Value *tlen = emit_tuplelen(arg1,tty);
            Value *idx = emit_unbox(T_size,
                                    emit_unboxed(args[2], ctx), ity);
            bool unbox = false;
            if (arg1->getType() != jl_pvalue_llvmt) {
                unbox = true;
                jl_add_linfo_root(ctx->linfo, tty);
            }
            Value *idx0 = emit_bounds_check(arg1, unbox ? tty : NULL, idx, tlen, ctx);
            JL_GC_POP();
            return emit_tupleref(arg1,idx0,tty,ctx);
        }
    }
    else if (f->fptr == &jl_f_tuple) {
        if (nargs == 0) {
            JL_GC_POP();
            return tbaa_decorate(tbaa_const, builder.CreateLoad(prepare_global(jlnull_var)));
        }
        size_t i;
        for(i=0; i < nargs; i++) {
            jl_value_t *it = (jl_value_t*)expr_type(args[i+1],ctx);
            if (!(jl_isbits(it) && jl_is_leaf_type(it)))
                break;
        }
        if (i >= nargs && ctx->linfo->specTypes) {
            rt1 = expr_type(expr, ctx);
            if (jl_is_tuple(rt1) && nargs == jl_tuple_len(rt1)) {
                for(i=0; i < nargs; i++) {
                    // paranoia: make sure the inferred tuple type matches what
                    // we are about to construct.
                    if (!jl_types_equal(jl_tupleref(rt1,i), expr_type(args[i+1],ctx)))
                        break;
                }
                if (i >= nargs) {
                    Type *ty = julia_type_to_llvm(rt1);
                    Value *tpl = NULL;
                    if (ty != T_void)
                        tpl = UndefValue::get(ty);
                    for (size_t i = 0; i < nargs; ++i) {
                        Type *ety = NULL;
                        if (tpl != NULL)
                            ety = jl_llvmtuple_eltype(tpl->getType(),rt1,i);
                        if (tpl == NULL || type_is_ghost(ety)) {
                            emit_expr(args[i+1],ctx); //for side effects (if any)
                            continue;
                        }
                        assert(tpl != NULL);
                        Value *elt = emit_unbox(ety,emit_unboxed(args[i+1],ctx),jl_tupleref(rt1,i));
                        tpl = emit_tupleset(tpl,ConstantInt::get(T_size,i),elt,rt1,ctx);
                    }
                    JL_GC_POP();
                    if (ty->isEmptyTy())
                        return mark_julia_type(tpl, rt1);
                    return tpl;
                }
            }
        }

        int last_depth = ctx->argDepth;
        // eval the first argument first, then do hand-over-hand to track the tuple.
        Value *arg1val = emit_expr(args[1], ctx);
        Value *arg1 = boxed(arg1val,ctx);
        if (arg1val->getType() != jl_pvalue_llvmt || might_need_root(args[1]))
            make_gcroot(arg1, ctx);
        bool rooted = false;
#ifdef OVERLAP_TUPLE_LEN
        size_t nwords = nargs;
#else
        size_t nwords = nargs+1;
#endif
        Value *tup = emit_allocobj(sizeof(void*)*nwords);
#ifdef OVERLAP_TUPLE_LEN
        builder.CreateStore(arg1, emit_nthptr_addr(tup, 0));
#else
        builder.CreateStore(arg1, emit_nthptr_addr(tup, 1));
        emit_write_barrier(ctx, tup, arg1);
#endif
        ctx->argDepth = last_depth;
#ifdef  OVERLAP_TUPLE_LEN
        builder.
            CreateStore(builder.
                        CreateOr(builder.CreatePtrToInt(literal_pointer_val((jl_value_t*)jl_tuple_type), T_int64),
                                 ConstantInt::get(T_int64, nargs<<52)),
                        builder.CreateBitCast(emit_typeptr_addr(tup), T_pint64));
#else
        builder.CreateStore(literal_pointer_val((jl_value_t*)jl_tuple_type), emit_typeptr_addr(tup));
        builder.CreateStore(ConstantInt::get(T_size, nargs),
                            builder.CreateBitCast(tup, T_psize));
#endif
        for(i=1; i < nargs; i++) {
            builder.CreateStore(V_null, emit_nthptr_addr(tup, i+TUPLE_DATA_OFFSET));
        }
        for(i=1; i < nargs; i++) {
            if (might_need_root(args[i+1]) && !rooted) {
                make_gcroot(tup, ctx);
                rooted = true;
            }
            Value *argval = emit_expr(args[i+1], ctx);
            if (argval->getType() != jl_pvalue_llvmt && !rooted) {
                make_gcroot(tup, ctx);
                rooted = true;
            }
            Value *argi = boxed(argval,ctx);
            builder.CreateStore(argi, emit_nthptr_addr(tup, i+TUPLE_DATA_OFFSET));
            emit_write_barrier(ctx, tup, argi);
        }
        ctx->argDepth = last_depth;
        JL_GC_POP();
        return tup;
    }
    else if (f->fptr == &jl_f_throw && nargs==1) {
        Value *arg1 = boxed(emit_expr(args[1], ctx), ctx);
        JL_GC_POP();
        builder.CreateCall2(prepare_call(jlthrow_line_func), arg1,
                            ConstantInt::get(T_int32, ctx->lineno));
        return V_null;
    }
    else if (f->fptr == &jl_f_arraylen && nargs==1) {
        jl_value_t *aty = expr_type(args[1], ctx); rt1 = aty;
        if (jl_is_array_type(aty)) {
            // todo: also allow e.g. Union of several array types
            Value *arg1 = emit_expr(args[1], ctx);
            JL_GC_POP();
            return emit_arraylen(arg1, args[1], ctx);
        }
    }
    else if (f->fptr == &jl_f_arraysize && nargs==2) {
        jl_value_t *aty = expr_type(args[1], ctx); rt1 = aty;
        jl_value_t *ity = expr_type(args[2], ctx); rt2 = ity;
        if (jl_is_array_type(aty) && ity == (jl_value_t*)jl_long_type) {
            jl_value_t *ndp = jl_tparam1(aty);
            if (jl_is_long(ndp)) {
                Value *ary = emit_expr(args[1], ctx);
                size_t ndims = jl_unbox_long(ndp);
                if (jl_is_long(args[2])) {
                    uint32_t idx = (uint32_t)jl_unbox_long(args[2]);
                    if (idx > 0 && idx <= ndims) {
                        JL_GC_POP();
                        return emit_arraysize(ary, args[1], idx, ctx);
                    }
                    else if (idx > ndims) {
                        JL_GC_POP();
                        return ConstantInt::get(T_size, 1);
                    }
                }
                else {
                    Value *idx = emit_unbox(T_size,
                                            emit_unboxed(args[2], ctx), ity);
                    error_unless(builder.CreateICmpSGT(idx,
                                                      ConstantInt::get(T_size,0)),
                                 "arraysize: dimension out of range", ctx);
                    BasicBlock *outBB = BasicBlock::Create(getGlobalContext(),"outofrange",ctx->f);
                    BasicBlock *inBB = BasicBlock::Create(getGlobalContext(),"inrange");
                    BasicBlock *ansBB = BasicBlock::Create(getGlobalContext(),"arraysize");
                    builder.CreateCondBr(builder.CreateICmpSLE(idx,
                                                              ConstantInt::get(T_size, ndims)),
                                         inBB, outBB);
                    builder.SetInsertPoint(outBB);
                    Value *v_one = ConstantInt::get(T_size, 1);
                    builder.CreateBr(ansBB);
                    ctx->f->getBasicBlockList().push_back(inBB);
                    builder.SetInsertPoint(inBB);
                    Value *v_sz = emit_arraysize(ary, idx);
                    builder.CreateBr(ansBB);
                    ctx->f->getBasicBlockList().push_back(ansBB);
                    builder.SetInsertPoint(ansBB);
                    PHINode *result = builder.CreatePHI(T_size, 2);
                    result->addIncoming(v_one, outBB);
                    result->addIncoming(v_sz, inBB);
                    JL_GC_POP();
                    return result;
                }
            }
        }
    }
    else if (f->fptr == &jl_f_arrayref && nargs>=2) {
        jl_value_t *aty = expr_type(args[1], ctx); rt1 = aty;
        bool indexes_ok = true;
        for (size_t i=2; i <= nargs; i++) {
            if (expr_type(args[i], ctx) != (jl_value_t*)jl_long_type) {
                indexes_ok = false; break;
            }
        }
        if (jl_is_array_type(aty) && indexes_ok) {
            jl_value_t *ety = jl_tparam0(aty);
            if (!jl_is_typevar(ety)) {
                if (!jl_array_store_unboxed(ety))
                    ety = (jl_value_t*)jl_any_type;
                jl_value_t *ndp = jl_tparam1(aty);
                if (jl_is_long(ndp) || nargs==2) {
                    Value *ary = emit_expr(args[1], ctx);
                    size_t nd = jl_is_long(ndp) ? jl_unbox_long(ndp) : 1;
                    Value *idx = emit_array_nd_index(ary, args[1], nd, &args[2], nargs-1, ctx);
                    JL_GC_POP();
                    if (jl_array_store_unboxed(ety) &&
                        ((jl_datatype_t*)ety)->size == 0) {
                        assert(jl_is_datatype(ety));
                        assert(((jl_datatype_t*)ety)->instance != NULL);
                        return literal_pointer_val(((jl_datatype_t*)ety)->instance);
                    }
                    return typed_load(emit_arrayptr(ary, args[1], ctx), idx, ety, ctx, tbaa_user);
                }
            }
        }
    }
    else if (f->fptr == &jl_f_arrayset && nargs>=3) {
        jl_value_t *aty = expr_type(args[1], ctx); rt1 = aty;
        jl_value_t *vty = expr_type(args[2], ctx); rt2 = vty;
        bool indexes_ok = true;
        for (size_t i=3; i <= nargs; i++) {
            if (expr_type(args[i], ctx) != (jl_value_t*)jl_long_type) {
                indexes_ok = false; break;
            }
        }
        if (jl_is_array_type(aty) && indexes_ok) {
            jl_value_t *ety = jl_tparam0(aty);
            if (!jl_is_typevar(ety) && jl_subtype(vty, ety, 0)) {
                if (!jl_array_store_unboxed(ety))
                    ety = (jl_value_t*)jl_any_type;
                jl_value_t *ndp = jl_tparam1(aty);
                if (jl_is_long(ndp) || nargs==3) {
                    Value *ary = emit_expr(args[1], ctx);
                    size_t nd = jl_is_long(ndp) ? jl_unbox_long(ndp) : 1;
                    Value *idx = emit_array_nd_index(ary, args[1], nd, &args[3], nargs-2, ctx);
                    if (jl_array_store_unboxed(ety) &&
                        ((jl_datatype_t*)ety)->size == 0) {
                        // no-op, but emit expr for possible effects
                        assert(jl_is_datatype(ety));
                        emit_expr(args[2],ctx,false);
                    }
                    else {
                        Value* v = ety==(jl_value_t*)jl_any_type ? emit_expr(args[2],ctx) : emit_unboxed(args[2],ctx);
                        typed_store(emit_arrayptr(ary,args[1],ctx), idx, v,
                                    ety, ctx, tbaa_user, ety == (jl_value_t*)jl_any_type ? ary : NULL);
                    }
                    JL_GC_POP();
                    return ary;
                }
            }
        }
    }
    else if (f->fptr == &jl_f_get_field && nargs==2) {
        if (jl_is_quotenode(args[2]) && jl_is_symbol(jl_fieldref(args[2],0))) {
            Value *fld = emit_getfield(args[1],
                                       (jl_sym_t*)jl_fieldref(args[2],0), ctx);
            JL_GC_POP();
            return fld;
        }
        jl_datatype_t *stt = (jl_datatype_t*)expr_type(args[1], ctx);
        jl_value_t *fldt   = expr_type(args[2], ctx);
        if (jl_is_structtype(stt) && fldt == (jl_value_t*)jl_long_type && !jl_subtype((jl_value_t*)jl_module_type, (jl_value_t*)stt, 0)) {
            size_t nfields = jl_tuple_len(stt->names);
            // integer index
            if (jl_is_long(args[2])) {
                // known index
                size_t idx = jl_unbox_long(args[2])-1;
                if (idx < nfields) {
                    Value *fld = emit_getfield(args[1],
                                               (jl_sym_t*)jl_tupleref(stt->names, idx),
                                               ctx);
                    JL_GC_POP();
                    return fld;
                }
            }
            else {
                // unknown index
                Value *strct = emit_expr(args[1], ctx);
                Value *idx = emit_unbox(T_size, emit_unboxed(args[2], ctx), (jl_value_t*)jl_long_type);
                Type *llvm_st = strct->getType();
                if (llvm_st == jl_pvalue_llvmt) {
                    if (is_structtype_all_pointers(stt)) {
                        idx = emit_bounds_check(strct, NULL, idx, ConstantInt::get(T_size, nfields), ctx);
                        Value *fld = tbaa_decorate(tbaa_user, builder.CreateLoad(
                                    builder.CreateGEP(
                                        builder.CreateBitCast(strct, jl_ppvalue_llvmt),
                                        idx)));
                        if ((unsigned)stt->ninitialized != jl_tuple_len(stt->types)) {
                            null_pointer_check(fld, ctx);
                        }
                        JL_GC_POP();
                        return fld;
                    }
                    else if (is_tupletype_homogeneous(stt->types)) {
                        assert(nfields > 0); // nf==0 trapped by all_pointers case
                        jl_value_t *jt = jl_t0(stt->types);
                        idx = emit_bounds_check(strct, NULL, idx, ConstantInt::get(T_size, nfields), ctx);
                        Value *ptr = data_pointer(strct);
                        JL_GC_POP();
                        return typed_load(ptr, idx, jt, ctx, stt->mutabl ? tbaa_user : tbaa_immut);
                    }
                    else {
                        idx = builder.CreateSub(idx, ConstantInt::get(T_size, 1));
                        Value *fld = builder.CreateCall2(prepare_call(jlgetnthfieldchecked_func), strct, idx);
                        JL_GC_POP();
                        return fld;
                    }
                }
                else if (is_tupletype_homogeneous(stt->types)) {
                    assert(llvm_st->isStructTy());
                    // TODO: move these allocas to the first basic block instead of
                    // frobbing the stack
                    Value *fld;
                    if (nfields == 0) {
                        idx = emit_bounds_check(tbaa_decorate(tbaa_const, builder.CreateLoad(prepare_global(jlnull_var))),
                                NULL, idx, ConstantInt::get(T_size, nfields), ctx);
                        fld = UndefValue::get(jl_pvalue_llvmt);
                    }
                    else {
                        Instruction *stacksave =
                            CallInst::Create(Intrinsic::getDeclaration(jl_Module,Intrinsic::stacksave));
                        builder.Insert(stacksave);
                        Value *tempSpace = builder.CreateAlloca(llvm_st);
                        builder.CreateStore(strct, tempSpace);
                        jl_value_t *jt = jl_t0(stt->types);
                        if (!stt->uid) {
                            // add root for types not cached
                            jl_add_linfo_root(ctx->linfo, (jl_value_t*)stt);
                        }
                        idx = emit_bounds_check(tempSpace, (jl_value_t*)stt, idx, ConstantInt::get(T_size, nfields), ctx);
                        fld = typed_load(tempSpace, idx, jt, ctx, stt->mutabl ? tbaa_user : tbaa_immut);
                        builder.CreateCall(Intrinsic::getDeclaration(jl_Module,Intrinsic::stackrestore),
                                           stacksave);
                    }
                    JL_GC_POP();
                    return fld;
                }
            }
        }
    }
    else if (f->fptr == &jl_f_set_field && nargs==3) {
        jl_datatype_t *sty = (jl_datatype_t*)expr_type(args[1], ctx);
        rt1 = (jl_value_t*)sty;
        if (jl_is_structtype(sty) && sty != jl_module_type &&
            jl_is_quotenode(args[2]) && jl_is_symbol(jl_fieldref(args[2],0))) {
            size_t idx = jl_field_index(sty,
                                        (jl_sym_t*)jl_fieldref(args[2],0), 0);
            if (idx != (size_t)-1) {
                jl_value_t *ft = jl_tupleref(sty->types, idx);
                jl_value_t *rhst = expr_type(args[3], ctx);
                rt2 = rhst;
                if (jl_is_leaf_type((jl_value_t*)sty) && jl_subtype(rhst, ft, 0)) {
                    // TODO: attempt better codegen for approximate types
                    Value *strct = emit_expr(args[1], ctx);
                    Value *rhs;
                    if (sty->fields[idx].isptr)
                        rhs = emit_expr(args[3], ctx);
                    else
                        rhs = emit_unboxed(args[3], ctx);
                    emit_setfield(sty, strct, idx, rhs, ctx, true, true);
                    JL_GC_POP();
                    return rhs;
                }
            }
        }
        // TODO: faster code for integer index
    }
    else if (f->fptr == &jl_f_instantiate_type && nargs > 0) {
        size_t i;
        for(i=1; i <= nargs; i++) {
            if (!is_constant(args[i], ctx))
                break;
        }
        if (i > nargs) {
            jl_value_t *ty = static_eval(expr, ctx, true, true);
            if (ty!=NULL && jl_is_leaf_type(ty)) {
                if (jl_has_typevars(ty) || jl_is_tuple(ty)) {
                    // add root for types not cached. issue #7065
                    jl_add_linfo_root(ctx->linfo, ty);
                }
                JL_GC_POP();
                return literal_pointer_val(ty);
            }
        }
    }
    else if (f->fptr == &jl_f_sizeof && nargs == 1) {
        jl_datatype_t *sty = (jl_datatype_t*)expr_type(args[1], ctx);
        rt1 = (jl_value_t*)sty;
        if (jl_is_type_type((jl_value_t*)sty) && !jl_is_typevar(jl_tparam0(sty))) {
            sty = (jl_datatype_t*)jl_tparam0(sty);
        }
        if (jl_is_datatype(sty) && sty != jl_symbol_type && sty->name != jl_array_typename &&
            // exclude DataType, since each DataType has its own size, not sizeof(DataType).
            // this is issue #8798
            sty != jl_datatype_type) {
            if (jl_is_leaf_type((jl_value_t*)sty) ||
                (sty->names == jl_null && sty->size > 0)) {
                JL_GC_POP();
                return ConstantInt::get(T_size, sty->size);
            }
        }
    }
    // TODO: other known builtins
    JL_GC_POP();
    return NULL;
}

static Value *emit_jlcall(Value *theFptr, Value *theF, int argStart,
                          size_t nargs, jl_codectx_t *ctx)
{
    // call
    Value *myargs = Constant::getNullValue(jl_ppvalue_llvmt);
    if (ctx->argTemp != NULL && nargs > 0) {
        myargs = builder.CreateGEP(ctx->argTemp,
                                   ConstantInt::get(T_size, argStart+ctx->argSpaceOffs));
    }
    Value *result = builder.CreateCall3(prepare_call(theFptr), theF, myargs,
                                        ConstantInt::get(T_int32,nargs));
    ctx->argDepth = argStart;
    return result;
}

static Value *emit_jlcall(Value *theFptr, Value *theF, jl_value_t **args,
                          size_t nargs, jl_codectx_t *ctx)
{
    // emit arguments
    int argStart = ctx->argDepth;
    for(size_t i=0; i < nargs; i++) {
        jl_sym_t *sym = NULL;
        Value *anArg = emit_expr(args[i], ctx, true, true, &sym);
        // put into argument space
        make_gcroot(boxed(anArg, ctx, expr_type(args[i],ctx)), ctx, sym);
    }
    return emit_jlcall(theFptr, theF, argStart, nargs, ctx);
}

static Value *emit_call_function_object(jl_function_t *f, Value *theF, Value *theFptr,
                                        bool specialized,
                                        jl_value_t **args, size_t nargs,
                                        jl_codectx_t *ctx)
{
    Value *result;
    if (f!=NULL && specialized && f->linfo!=NULL && f->linfo->specFunctionObject!=NULL) {
        // emit specialized call site
        Function *cf = (Function*)f->linfo->specFunctionObject;
        FunctionType *cft = cf->getFunctionType();
        size_t nfargs = cft->getNumParams();
        Value **argvals = (Value**) alloca(nfargs*sizeof(Value*));
        unsigned idx = 0;
        for(size_t i=0; i < nargs; i++) {
            Type *at = cft->getParamType(idx);
            Type *et = julia_type_to_llvm(jl_tupleref(f->linfo->specTypes,i));
            if (et == T_void || et->isEmptyTy()) {
                // Still emit the expression in case it has side effects
                emit_expr(args[i+1], ctx);
                continue;
            }
            if (at == jl_pvalue_llvmt) {
                Value *origval = emit_expr(args[i+1], ctx);
                argvals[idx] = boxed(origval,ctx,expr_type(args[i+1],ctx));
                assert(dyn_cast<UndefValue>(argvals[idx]) == 0);
                // TODO: there should be a function emit_rooted that handles this, leaving
                // the value rooted if it was already, to avoid redundant stores.
                if (origval->getType() != jl_pvalue_llvmt ||
                    (might_need_root(args[i+1]) && !is_stable_expr(args[i+1], ctx))) {
                    make_gcroot(argvals[idx], ctx);
                }
            }
            else {
                assert(at == et);
                argvals[idx] = emit_unbox(at, emit_unboxed(args[i+1], ctx),
                                          jl_tupleref(f->linfo->specTypes,i));
                assert(dyn_cast<UndefValue>(argvals[idx]) == 0);
            }
            idx++;
        }
        assert(idx == nfargs);
        result = builder.CreateCall(prepare_call(cf), ArrayRef<Value*>(&argvals[0],nfargs));
        result = mark_julia_type(result, jl_ast_rettype(f->linfo, f->linfo->ast));
    }
    else {
        result = emit_jlcall(theFptr, theF, &args[1], nargs, ctx);
    }
    return result;
}

static Value *emit_is_function(Value *x, jl_codectx_t *ctx)
{
    Value *xty = emit_typeof(x);
    Value *isfunc =
        builder.CreateICmpEQ(xty, literal_pointer_val((jl_value_t*)jl_function_type));
    return isfunc;
}

static Value *emit_call(jl_value_t **args, size_t arglen, jl_codectx_t *ctx, jl_value_t *expr)
{
    size_t nargs = arglen-1;
    Value *theFptr=NULL, *theF=NULL;
    jl_value_t *a0 = args[0];
    jl_value_t *hdtype;
    bool headIsGlobal = false;
    bool definitely_function = false;
    bool definitely_not_function = false;

    jl_function_t *f = (jl_function_t*)static_eval(a0, ctx, true);
    if (f != NULL) {
        // function is a compile-time constant
        Value *result;
        headIsGlobal = true;
        definitely_function = jl_is_func(f);
        definitely_not_function = !definitely_function;
        if (jl_typeis(f, jl_intrinsic_type) || jl_is_func(f)) {
            result = emit_known_call((jl_value_t*)f, args, nargs, ctx, &theFptr, &f, expr);
            assert(!jl_typeis(f,jl_intrinsic_type) || result!=NULL);
        }
        else {
            result = emit_known_call((jl_value_t*)jl_module_call_func(ctx->module),
                                     args-1, nargs+1, ctx, &theFptr, &f, expr);
        }
        if (result != NULL) return result;
    }

    hdtype = expr_type(a0, ctx);
    definitely_function |= (hdtype == (jl_value_t*)jl_function_type);
    definitely_not_function |= (jl_is_leaf_type(hdtype) && !definitely_function);

    assert(!(definitely_function && definitely_not_function));

    int last_depth = ctx->argDepth;
    Value *result;

    if (definitely_not_function) {
        f = jl_module_call_func(ctx->module);
        Value *r = emit_known_call((jl_value_t*)f, args-1, nargs+1, ctx, &theFptr, &f, expr);
        assert(r == NULL); (void) r;
        if (theFptr == NULL) {
            just_emit_error("\"call\" is not a function", ctx);
            result = UndefValue::get(jl_pvalue_llvmt);
        }
        else {
            theF = literal_pointer_val((jl_value_t*)f);
            result = emit_call_function_object(f, theF, theFptr, true, args-1, nargs+1, ctx);
        }
    }
    else if (definitely_function) {
        bool specialized = true;
        if (theFptr == NULL) {
            specialized = false;
            Value *theFunc = emit_expr(args[0], ctx);
#ifdef JL_GC_MARKSWEEP
            if (!headIsGlobal && (jl_is_expr(a0) || jl_is_lambda_info(a0))) {
                make_gcroot(boxed(theFunc,ctx), ctx);
            }
#endif
            // extract pieces of the function object
            // TODO: try extractvalue instead
            theFptr = emit_nthptr_recast(theFunc, (ssize_t)(offsetof(jl_function_t,fptr)/sizeof(void*)), tbaa_func, jl_pfptr_llvmt);
            theF = theFunc;
        }
        else {
            theF = literal_pointer_val((jl_value_t*)f);
        }
        result = emit_call_function_object(f, theF, theFptr, specialized, args, nargs, ctx);
    }
    else {
        // either direct function, or use call(), based on run-time branch

        // emit "function" and arguments
        int argStart = ctx->argDepth;
        Value *theFunc = boxed(emit_expr(args[0], ctx), ctx);
        make_gcroot(theFunc, ctx);
        for(size_t i=0; i < nargs; i++) {
            Value *anArg = emit_expr(args[i+1], ctx);
            // put into argument space
            make_gcroot(boxed(anArg, ctx, expr_type(args[i+1],ctx)), ctx);
        }

        Value *isfunc = emit_is_function(theFunc, ctx);
        BasicBlock *funcBB1 = BasicBlock::Create(getGlobalContext(),"isf", ctx->f);
        BasicBlock *elseBB1 = BasicBlock::Create(getGlobalContext(),"notf");
        BasicBlock *mergeBB1 = BasicBlock::Create(getGlobalContext(),"mergef");
        builder.CreateCondBr(isfunc, funcBB1, elseBB1);

        builder.SetInsertPoint(funcBB1);
        // is function
        Value *myargs = Constant::getNullValue(jl_ppvalue_llvmt);
        if (ctx->argTemp != NULL && nargs > 0) {
            myargs = builder.CreateGEP(ctx->argTemp,
                                       ConstantInt::get(T_size, argStart+1+ctx->argSpaceOffs));
        }
        theFptr = emit_nthptr_recast(theFunc, (ssize_t)(offsetof(jl_function_t,fptr)/sizeof(void*)), tbaa_func, jl_pfptr_llvmt);
        Value *r1 = builder.CreateCall3(prepare_call(theFptr), theFunc, myargs,
                                        ConstantInt::get(T_int32,nargs));
        builder.CreateBr(mergeBB1);
        ctx->f->getBasicBlockList().push_back(elseBB1);
        builder.SetInsertPoint(elseBB1);
        // not function
        myargs = builder.CreateGEP(ctx->argTemp,
                                   ConstantInt::get(T_size, argStart+ctx->argSpaceOffs));
        Value *r2 = builder.CreateCall3(prepare_call(jlapplygeneric_func),
                                        literal_pointer_val((jl_value_t*)jl_module_call_func(ctx->module)),
                                        myargs,
                                        ConstantInt::get(T_int32,nargs+1));
        builder.CreateBr(mergeBB1);
        ctx->f->getBasicBlockList().push_back(mergeBB1);
        builder.SetInsertPoint(mergeBB1);
        PHINode *ph = builder.CreatePHI(jl_pvalue_llvmt, 2);
        ph->addIncoming(r1, funcBB1);
        ph->addIncoming(r2, elseBB1);
        result = ph;
    }

    ctx->argDepth = last_depth;
    return result;
}

// --- accessing and assigning variables ---

static bool isBoxed(jl_sym_t *varname, jl_codectx_t *ctx)
{
    std::map<jl_sym_t*,jl_varinfo_t>::iterator it = ctx->vars.find(varname);
    if (it == ctx->vars.end())
        return false;
    jl_varinfo_t &vi = (*it).second;
    return vi.isAssigned && vi.isCaptured;
}

static int is_var_closed(jl_sym_t *s, jl_codectx_t *ctx)
{
    std::map<jl_sym_t*,jl_varinfo_t>::iterator it = ctx->vars.find(s);
    if (it == ctx->vars.end())
        return false;
    jl_varinfo_t &vi = (*it).second;
    return (vi.closureidx != -1);
}

static int is_global(jl_sym_t *s, jl_codectx_t *ctx)
{
    std::map<jl_sym_t*,jl_varinfo_t>::iterator it = ctx->vars.find(s);
    return (it == ctx->vars.end());
}

static Value *global_binding_pointer(jl_module_t *m, jl_sym_t *s,
                                     jl_binding_t **pbnd, bool assign)
{
    jl_binding_t *b=NULL;
    if (!assign)
        b = jl_get_binding(m, s);
    // if b is NULL, this might be a global that is not set yet but will be,
    // so get a pointer for writing even when not assigning.
    if (assign || b==NULL)
        b = jl_get_binding_wr(m, s);
    if (pbnd) *pbnd = b;
    return julia_binding_gv(b);
}

static bool is_stack(Value *v)
{
    if (isa<AllocaInst>(v)) return true;
    GetElementPtrInst *i = dyn_cast<GetElementPtrInst>(v);
    if (i && is_stack(i->getOperand(0))) return true;
    return false;
}

// yields a jl_value_t** giving the binding location of a variable
static Value *var_binding_pointer(jl_sym_t *s, jl_binding_t **pbnd,
                                  bool assign, jl_codectx_t *ctx)
{
    if (jl_is_symbolnode(s))
        s = jl_symbolnode_sym(s);
    assert(jl_is_symbol(s));
    if (is_global(s, ctx)) {
        return global_binding_pointer(ctx->module, s, pbnd, assign);
    }
    jl_varinfo_t &vi = ctx->vars[s];
    if (vi.closureidx != -1) {
        int idx = vi.closureidx;
        assert(((Value*)ctx->envArg)->getType() == jl_pvalue_llvmt);
        if (isBoxed(s, ctx)) {
#ifdef OVERLAP_TUPLE_LEN
            return builder.CreatePointerCast(emit_nthptr((Value*)ctx->envArg, idx, tbaa_tuplelen), jl_ppvalue_llvmt);
#else
            return builder.CreatePointerCast(emit_nthptr((Value*)ctx->envArg, idx+1, tbaa_tuplelen), jl_ppvalue_llvmt);
#endif
        }
#ifdef OVERLAP_TUPLE_LEN
        return emit_nthptr_addr((Value*)ctx->envArg, idx);
#else
        return emit_nthptr_addr((Value*)ctx->envArg, idx+1);
#endif
    }
    Value *l = vi.memvalue;
    if (l == NULL) return NULL;
    if (isBoxed(s, ctx)) {
        return builder.CreatePointerCast(builder.CreateLoad(l,false), jl_ppvalue_llvmt);
    }
    return l;
}

static Value *emit_checked_var(Value *bp, jl_sym_t *name, jl_codectx_t *ctx, bool isvol)
{
    Value *v = tpropagate(bp, builder.CreateLoad(bp, isvol));
    // in unreachable code, there might be a poorly-typed instance of a variable
    // that has a concrete type everywhere it's actually used. tolerate this
    // situation by just skipping the NULL check if it wouldn't be valid. (issue #7836)
    if (v->getType() == jl_pvalue_llvmt) {
        Value *ok = builder.CreateICmpNE(v, V_null);
        BasicBlock *err = BasicBlock::Create(getGlobalContext(), "err", ctx->f);
        BasicBlock *ifok = BasicBlock::Create(getGlobalContext(), "ok");
        builder.CreateCondBr(ok, ifok, err);
        builder.SetInsertPoint(err);
        builder.CreateCall(prepare_call(jlundefvarerror_func), literal_pointer_val((jl_value_t*)name));
        builder.CreateUnreachable();
        ctx->f->getBasicBlockList().push_back(ifok);
        builder.SetInsertPoint(ifok);
    }
    return v;
}

static Value *ghostValue(jl_value_t *ty)
{
    if (jl_is_datatype(ty)) {
        Type *llvmty = julia_struct_to_llvm(ty);
        if (llvmty == T_void)
            return mark_julia_type(UndefValue::get(NoopType),ty);
        return mark_julia_type(UndefValue::get(llvmty), ty);
    }
    else {
        return mark_julia_type(UndefValue::get(NoopType),ty);
    }
}

static Value *emit_var(jl_sym_t *sym, jl_value_t *ty, jl_codectx_t *ctx, bool isboxed)
{
    bool isglobal = is_global(sym, ctx);
    if (isglobal) {
        // look for static parameter
        for(size_t i=0; i < jl_tuple_len(ctx->sp); i+=2) {
            assert(jl_is_symbol(jl_tupleref(ctx->sp, i)));
            if (sym == (jl_sym_t*)jl_tupleref(ctx->sp, i)) {
                return literal_pointer_val(jl_tupleref(ctx->sp, i+1));
            }
        }
        jl_binding_t *jbp=NULL;
        Value *bp = var_binding_pointer(sym, &jbp, false, ctx);
        if (bp == NULL)
            return NULL;
        assert(jbp != NULL);
        if (jbp->value != NULL) {
            if (jbp->constp) {
                if (!isboxed && jl_isbits(jl_typeof(jbp->value)))
                    return emit_unboxed(jbp->value, ctx);
            }
            // double-check that a global variable is actually defined. this
            // can be a problem in parallel when a definition is missing on
            // one machine.
            return tpropagate(bp, builder.CreateLoad(bp, false));
        }
        return emit_checked_var(bp, sym, ctx);
    }

    jl_varinfo_t &vi = ctx->vars[sym];

    Value *arg = vi.passedAs;
    if (arg!=NULL && arg!=V_null && !vi.isAssigned &&
        (isboxed || vi.memvalue == NULL)) {
        // if we need a boxed version of an argument that's not assigned,
        // use the original value.
        return arg;
    }
    if (vi.SAvalue != NULL)
        return vi.SAvalue;

    jl_binding_t *jbp=NULL;
    Value *bp = var_binding_pointer(sym, &jbp, false, ctx);
    if (bp == NULL) {
        assert(vi.isGhost);
        return ghostValue(ty);
    }
    assert(jbp == NULL);
    if (arg != NULL ||    // arguments are always defined
        ((!is_var_closed(sym, ctx) || !vi.isAssigned) && !vi.usedUndef)) {
        Value *theLoad = builder.CreateLoad(bp, vi.isVolatile);
        if (vi.closureidx > -1 && !(vi.isAssigned && vi.isCaptured))
            theLoad = tbaa_decorate(tbaa_const, (Instruction*)theLoad);
        return tpropagate(bp, theLoad);
    }
    return emit_checked_var(bp, sym, ctx, vi.isVolatile);
}

static Value *emit_assignment(Value *bp, jl_value_t *r, jl_value_t *declType, bool isVolatile, bool used, jl_codectx_t *ctx) {
    Value *rval;
    jl_value_t *rt = expr_type(r,ctx);
    if (bp != NULL) {
        if ((jl_is_symbol(r) || jl_is_symbolnode(r) || jl_is_gensym(r)) && rt == jl_bottom_type) {
            // sometimes x = y::Union() occurs
            if (!jl_is_gensym(r)) {
                jl_sym_t *s;
                if (jl_is_symbolnode(r))
                    s = jl_symbolnode_sym(r);
                else
                    s = (jl_sym_t*)r;
                jl_varinfo_t &vi = ctx->vars[s];
                if (vi.usedUndef)
                    builder.CreateCall(prepare_call(jlundefvarerror_func), literal_pointer_val((jl_value_t*)s));
            }
            return UndefValue::get(bp->getType()->getContainedType(0));
        }
        Type *vt = bp->getType();
        if (vt != jl_ppvalue_llvmt) { // unboxed store (in an alloca)
            // `rt` is technically correct here, but sometimes we're not propagating type information
            // properly, so `rt` is a union type, while LLVM know that it's not. However, in order for this to
            // happen, we need to already be sure somewhere that we have the right type, so vi.declType is fine
            // even if not technically correct.
            rval = mark_julia_type(emit_unbox(vt->getContainedType(0), emit_unboxed(r, ctx), declType), declType);
        }
        else {
            rval = boxed(emit_expr(r, ctx, true),ctx,rt);
            if (!is_stack(bp)) { // bp is a jl_box_t*
                emit_write_barrier(ctx, bp, rval);
            }
        }
        if (builder.GetInsertBlock()->getTerminator() == NULL) {
            builder.CreateStore(rval, bp, isVolatile);
        }
    }
    else {
        rval = emit_expr(r, ctx, true);

        // don't need to store this if it isn't used
        // and sometimes we can get x::Union() = Expr(:tuple)::() in dead code
        if (!used || declType == jl_bottom_type)
            return UndefValue::get(rval->getType());

        // Make sure this is already boxed. If not, there was
        // something wrong in the earlier analysis as this should
        // have been alloca'd
        assert(rval->getType() == jl_pvalue_llvmt || rval->getType() == NoopType);
    }
    assert(rval);
    return rval;
}

static void emit_assignment(jl_value_t *l, jl_value_t *r, jl_codectx_t *ctx)
{
    if (jl_is_gensym(l)) {
        ssize_t idx = ((jl_gensym_t*)l)->id;
        assert(idx >= 0);
        assert(!ctx->gensym_assigned.at(idx));
        Value *bp = ctx->gensym_SAvalues.at(idx); // at this point, gensym_SAvalues[idx] actually contains the memvalue (if isbits)
        jl_value_t *gensym_types = jl_lam_gensyms(ctx->ast);
        jl_value_t *declType = (jl_is_array(gensym_types) ? jl_cellref(gensym_types, idx) : (jl_value_t*)jl_any_type);
        Value *rval = emit_assignment(bp, r, declType, false, true, ctx);
        ctx->gensym_SAvalues.at(idx) = rval; // now gensym_SAvalues[idx] actually contains the SAvalue
        assert(ctx->gensym_assigned.at(idx) = true);
        return;
    }
    jl_sym_t *s = NULL;
    if (jl_is_symbol(l))
        s = (jl_sym_t*)l;
    else if (jl_is_symbolnode(l))
        s = jl_symbolnode_sym(l);
    else
        assert(false);
    jl_binding_t *bnd=NULL;
    Value *bp = var_binding_pointer(s, &bnd, true, ctx);
    if (bnd) {
        Value *rval = boxed(emit_expr(r, ctx, true),ctx);
        builder.CreateCall2(prepare_call(jlcheckassign_func),
                            literal_pointer_val(bnd),
                            rval);
        // Global variable. Does not need debug info because the debugger knows about
        // it's memory location.
    }
    else {
        jl_varinfo_t &vi = ctx->vars[s];
        Value *rval = emit_assignment(bp, r, vi.declType, vi.isVolatile, vi.used, ctx);

        if (vi.isSA &&
            ((bp == NULL) ||
             (!vi.isCaptured && !vi.isArgument &&
              !vi.usedUndef && !vi.isVolatile))) {
            // use SSA value instead of GC frame load for var access
            vi.SAvalue = rval;
        }

        if (!isa<UndefValue>(rval) && builder.GetInsertBlock()->getTerminator() == NULL) {
            jl_arrayvar_t *av = arrayvar_for(l, ctx);
            if (av != NULL) {
                assign_arrayvar(*av, rval);
            }
        }
    }
}

// --- convert expression to code ---

static Value *emit_condition(jl_value_t *cond, const std::string &msg, jl_codectx_t *ctx)
{
    Value *condV = emit_unboxed(cond, ctx);
    if (expr_type(cond, ctx) != (jl_value_t*)jl_bool_type &&
        condV->getType() != T_int1) {
        emit_typecheck(condV, (jl_value_t*)jl_bool_type, msg, ctx);
    }
    if (condV->getType() == T_int1) {
        return builder.CreateXor(condV, ConstantInt::get(T_int1,1));
    }
    else if (condV->getType() == jl_pvalue_llvmt) {
        return builder.CreateICmpEQ(condV, tbaa_decorate(tbaa_const, builder.CreateLoad(prepare_global(jlfalse_var))));
    }
    // not a boolean
    return ConstantInt::get(T_int1,0);
}

static Value *emit_expr(jl_value_t *expr, jl_codectx_t *ctx, bool isboxed,
                        bool valuepos, jl_sym_t **valuevar)
{
    if (jl_is_symbol(expr)) {
        if (!valuepos) return NULL;
        jl_sym_t *sym = (jl_sym_t*)expr;
        if (valuevar != NULL)
            *valuevar = sym;
        return emit_var(sym, (jl_value_t*)jl_any_type, ctx, isboxed);
    }
    if (jl_is_symbolnode(expr)) {
        if (!valuepos) return NULL;
        jl_sym_t *sym = jl_symbolnode_sym(expr);
        if (valuevar != NULL)
            *valuevar = sym;
        return emit_var(sym, jl_symbolnode_type(expr), ctx, isboxed);
    }
    if (jl_is_gensym(expr)) {
        if (!valuepos) return NULL;
        ssize_t idx = ((jl_gensym_t*)expr)->id;
        assert(idx >= 0);
        assert(ctx->gensym_assigned.at(idx));
        Value *bp = ctx->gensym_SAvalues.at(idx); // at this point, gensym_SAvalues[idx] actually contains the SAvalue
        if (bp == NULL || type_is_ghost(bp->getType())) {
            // assert(vi.isGhost);
            jl_value_t *gensym_types = jl_lam_gensyms(ctx->ast);
            jl_value_t *declType = (jl_is_array(gensym_types) ? jl_cellref(gensym_types, idx) : (jl_value_t*)jl_any_type);
            return ghostValue(declType);
        }
        return bp;
    }
    if (jl_is_labelnode(expr)) {
        int labelname = jl_labelnode_label(expr);
        BasicBlock *bb = (*ctx->labels)[labelname];
        assert(bb);
        if (builder.GetInsertBlock()->getTerminator() == NULL) {
            builder.CreateBr(bb); // all BasicBlocks must exit explicitly
        }
        ctx->f->getBasicBlockList().push_back(bb);
        builder.SetInsertPoint(bb);
        return NULL;
    }
    if (jl_is_linenode(expr)) {
        if (valuepos)
            jl_error("Linenode in value position");
        return NULL;
    }
    if (jl_is_quotenode(expr)) {
        jl_value_t *jv = jl_fieldref(expr,0);
        if (jl_is_bitstype(jl_typeof(jv))) {
            return emit_expr(jv, ctx, isboxed, valuepos);
        }
        if (!jl_is_symbol(jv)) {
            jl_add_linfo_root(ctx->linfo, jv);
        }
        return literal_pointer_val(jv);
    }
    if (jl_is_gotonode(expr)) {
        if (builder.GetInsertBlock()->getTerminator() == NULL) {
            int labelname = jl_gotonode_label(expr);
            BasicBlock *bb = (*ctx->labels)[labelname];
            assert(bb);
            builder.CreateBr(bb);
            BasicBlock *after = BasicBlock::Create(getGlobalContext(),
                                                   "br", ctx->f);
            builder.SetInsertPoint(after);
        }
        return NULL;
    }
    if (jl_is_globalref(expr)) {
        return emit_getfield((jl_value_t*)jl_globalref_mod(expr), jl_globalref_name(expr), ctx);
    }
    if (jl_is_topnode(expr)) {
        jl_sym_t *var = (jl_sym_t*)jl_fieldref(expr,0);
        jl_module_t *mod = topmod(ctx);
        jl_binding_t *b = jl_get_binding(mod, var);
        if (b == NULL)
            b = jl_get_binding_wr(mod, var);
        Value *bp = julia_binding_gv(b);
        if (b->constp && b->value!=NULL) {
            return builder.CreateLoad(bp, false);
        }
        return emit_checked_var(bp, var, ctx);
    }
    if (jl_is_newvarnode(expr)) {
        assert(!valuepos);
        jl_sym_t *var = (jl_sym_t*)jl_fieldref(expr,0);
        assert(!jl_is_gensym(var));
        assert(jl_is_symbol(var));
        jl_varinfo_t &vi = ctx->vars[var];
        Value *lv = vi.memvalue;
        if (lv != NULL) {
            // create a new uninitialized variable
            if (isBoxed(var, ctx)) {
                builder.CreateStore(builder.CreateCall(prepare_call(jlbox_func), V_null), lv);
            }
            else if (lv->getType() == jl_ppvalue_llvmt && vi.usedUndef) {
                builder.CreateStore(V_null, lv);
            }
        }
        return NULL;
    }
    if (!jl_is_expr(expr)) {
        // numeric literals
        int needroot = 1;
        if (jl_is_int32(expr)) {
            needroot = !((uint32_t)(jl_unbox_int32(expr)+512) < 1024);
        }
        else if (jl_is_int64(expr)) {
            needroot = !((uint64_t)(jl_unbox_int64(expr)+512) < 1024);
        }
        else if (jl_is_lambda_info(expr)) {
            return emit_lambda_closure(expr, ctx);
        }
        if (needroot) {
            jl_add_linfo_root(ctx->linfo, expr);
        }
        return literal_pointer_val(expr);
    }
    jl_expr_t *ex = (jl_expr_t*)expr;
    jl_value_t **args = (jl_value_t**)jl_array_data(ex->args);
    jl_sym_t *head = ex->head;
    // this is object-disoriented.
    // however, this is a good way to do it because it should *not* be easy
    // to add new node types.
    if (head == goto_ifnot_sym) {
        jl_value_t *cond = args[0];
        int labelname = jl_unbox_long(args[1]);
        BasicBlock *ifso = BasicBlock::Create(getGlobalContext(), "if", ctx->f);
        BasicBlock *ifnot = (*ctx->labels)[labelname];
        assert(ifnot);
        // NOTE: if type inference sees a constant condition it behaves as if
        // the branch weren't there. But LLVM will not see constant conditions
        // this way until a later optimization pass, so it might see one of our
        // SSA vars as not dominating all uses. see issue #6068
        // Work around this by generating unconditional branches.
        if (cond == jl_true) {
            builder.CreateBr(ifso);
        }
        else if (cond == jl_false) {
            builder.CreateBr(ifnot);
        }
        else {
            Value *isfalse = emit_condition(cond, "if", ctx);
            builder.CreateCondBr(isfalse, ifnot, ifso);
        }
        builder.SetInsertPoint(ifso);
    }
    else if (head == call_sym || head == call1_sym) {
        return emit_call(args, jl_array_dim0(ex->args), ctx, (jl_value_t*)ex);
    }
    else if (head == assign_sym) {
        emit_assignment(args[0], args[1], ctx);
        if (valuepos) {
            return literal_pointer_val((jl_value_t*)jl_nothing);
        }
    }
    else if (head == method_sym) {
        jl_value_t *mn = args[0];
        bool iskw = false;
        Value *theF = NULL;
        if (jl_is_expr(mn)) {
            if (((jl_expr_t*)mn)->head == kw_sym) {
                iskw = true;
                mn = jl_exprarg(mn,0);
            }
            theF = emit_expr(mn, ctx);
            if (!iskw) {
                mn = jl_fieldref(jl_exprarg(mn, 2), 0);
            }
        }
        if (jl_is_symbolnode(mn)) {
            mn = (jl_value_t*)jl_symbolnode_sym(mn);
        }
        assert(jl_is_symbol(mn));
        int last_depth = ctx->argDepth;
        Value *name = literal_pointer_val(mn);
        jl_binding_t *bnd = NULL;
        Value *bp, *bp_owner = V_null;
        if (theF != NULL) {
            bp = make_gcroot(theF, ctx);
        }
        else {
            if (is_global((jl_sym_t*)mn, ctx)) {
                bnd = jl_get_binding_for_method_def(ctx->module, (jl_sym_t*)mn);
                bp = julia_binding_gv(bnd);
                bp_owner = literal_pointer_val((jl_value_t*)ctx->module);
            }
            else {
                bp = var_binding_pointer((jl_sym_t*)mn, &bnd, false, ctx);
                if (isBoxed((jl_sym_t*)mn, ctx)) { // bp is a jl_box_t*
                    bp_owner = builder.CreateBitCast(bp, jl_pvalue_llvmt);
                }
            }
        }
        Value *a1 = boxed(emit_expr(args[1], ctx),ctx);
        make_gcroot(a1, ctx);
        Value *a2 = boxed(emit_expr(args[2], ctx),ctx);
        make_gcroot(a2, ctx);
        Value *mdargs[9] =
            { name, bp, bp_owner, literal_pointer_val(bnd), a1, a2, literal_pointer_val(args[3]),
              literal_pointer_val((jl_value_t*)jl_module_call_func(ctx->module)),
              ConstantInt::get(T_int32, (int)iskw) };
        ctx->argDepth = last_depth;
        return builder.CreateCall(prepare_call(jlmethod_func), ArrayRef<Value*>(&mdargs[0], 9));
    }
    else if (head == const_sym) {
        jl_sym_t *sym = (jl_sym_t*)args[0];
        assert(jl_is_symbol(sym));
        jl_binding_t *bnd = NULL;
        (void)var_binding_pointer(sym, &bnd, true, ctx);
        if (bnd) {
            builder.CreateCall(prepare_call(jldeclareconst_func),
                               literal_pointer_val(bnd));
        }
    }

    else if (head == null_sym) {
        return literal_pointer_val((jl_value_t*)jl_nothing);
    }
    else if (head == static_typeof_sym) {
        jl_value_t *extype = expr_type((jl_value_t*)ex, ctx);
        if (jl_is_type_type(extype)) {
            extype = jl_tparam0(extype);
            if (jl_is_typevar(extype))
                extype = ((jl_tvar_t*)extype)->ub;
        }
        else {
            extype = (jl_value_t*)jl_any_type;
        }
        if (jl_is_tuple(extype))
            jl_add_linfo_root(ctx->linfo, extype);
        return literal_pointer_val(extype);
    }
    else if (head == new_sym) {
        jl_value_t *ty = expr_type(args[0], ctx);
        size_t nargs = jl_array_len(ex->args);
        if (jl_is_type_type(ty) &&
            jl_is_datatype(jl_tparam0(ty)) &&
            jl_is_leaf_type(jl_tparam0(ty))) {
            return emit_new_struct(jl_tparam0(ty),nargs,args,ctx);
        }
        Value *typ = emit_expr(args[0], ctx);
        return emit_jlcall(jlnew_func, typ, &args[1], nargs-1, ctx);
    }
    else if (head == exc_sym) {
        return builder.CreateLoad(prepare_global(jlexc_var), true);
    }
    else if (head == leave_sym) {
        assert(jl_is_long(args[0]));
        builder.CreateCall(prepare_call(jlleave_func),
                           ConstantInt::get(T_int32, jl_unbox_long(args[0])));
    }
    else if (head == enter_sym) {
        assert(jl_is_long(args[0]));
        int labl = jl_unbox_long(args[0]);
        Value *jbuf = builder.CreateGEP((*ctx->handlers)[labl],
                                        ConstantInt::get(T_size,0));
        builder.CreateCall(prepare_call(jlenter_func), jbuf);
#ifndef _OS_WINDOWS_
        CallInst *sj = builder.CreateCall2(prepare_call(setjmp_func), jbuf, ConstantInt::get(T_int32,0));
#else
        CallInst *sj = builder.CreateCall(prepare_call(setjmp_func), jbuf);
#endif
        // We need to mark this on the call site as well. See issue #6757
        sj->setCanReturnTwice();
        Value *isz = builder.CreateICmpEQ(sj, ConstantInt::get(T_int32,0));
        BasicBlock *tryblk = BasicBlock::Create(getGlobalContext(), "try",
                                                ctx->f);
        BasicBlock *handlr = (*ctx->labels)[labl];
        assert(handlr);
#ifdef _OS_WINDOWS_
        BasicBlock *cond_resetstkoflw_blk = BasicBlock::Create(getGlobalContext(), "cond_resetstkoflw", ctx->f);
        BasicBlock *resetstkoflw_blk = BasicBlock::Create(getGlobalContext(), "resetstkoflw", ctx->f);
        builder.CreateCondBr(isz, tryblk, cond_resetstkoflw_blk);
        builder.SetInsertPoint(cond_resetstkoflw_blk);
        builder.CreateCondBr(builder.CreateICmpEQ(
                    literal_pointer_val(jl_stackovf_exception),
                    builder.CreateLoad(prepare_global(jlexc_var), true)),
                resetstkoflw_blk, handlr);
        builder.SetInsertPoint(resetstkoflw_blk);
        builder.CreateCall(prepare_call(resetstkoflw_func));
        builder.CreateBr(handlr);
#else
        builder.CreateCondBr(isz, tryblk, handlr);
#endif
        builder.SetInsertPoint(tryblk);
    }
    else if (head == boundscheck_sym) {
        if (jl_array_len(ex->args) > 0 &&
            jl_options.check_bounds == JL_OPTIONS_CHECK_BOUNDS_DEFAULT) {
            jl_value_t *arg = args[0];
            if (arg == jl_true) {
                ctx->boundsCheck.push_back(true);
            }
            else if (arg == jl_false) {
                ctx->boundsCheck.push_back(false);
            }
            else {
                if (!ctx->boundsCheck.empty())
                    ctx->boundsCheck.pop_back();
            }
        }
        if (valuepos)
            return literal_pointer_val((jl_value_t*)jl_nothing);
    }
    else if (head == copyast_sym) {
        jl_value_t *arg = args[0];
        if (jl_is_quotenode(arg)) {
            jl_value_t *arg1 = jl_fieldref(arg,0);
            if (!((jl_is_expr(arg1) && ((jl_expr_t*)arg1)->head!=null_sym) ||
                  jl_typeis(arg1,jl_array_any_type) || jl_is_quotenode(arg1))) {
                // elide call to jl_copy_ast when possible
                return emit_expr(arg, ctx);
            }
        }
        return builder.CreateCall(prepare_call(jlcopyast_func), emit_expr(arg, ctx));
    }
    else if (head == simdloop_sym) {
        if (!llvm::annotateSimdLoop(builder.GetInsertBlock()))
            jl_printf(JL_STDERR, "Warning: could not attach metadata for @simd loop.\n");
        return NULL;
    }
    else if (head == meta_sym) {
        return literal_pointer_val((jl_value_t*)jl_nothing);  // will change as new metadata gets added
    }
    else {
        if (!strcmp(head->name, "$"))
            jl_error("syntax: prefix \"$\" in non-quoted expression");
        if (jl_is_toplevel_only_expr(expr) &&
            ctx->linfo->name == anonymous_sym && ctx->vars.empty() &&
            ctx->linfo->module == jl_current_module) {
            // call interpreter to run a toplevel expr from inside a
            // compiled toplevel thunk.
            builder.CreateCall(prepare_call(jltopeval_func), literal_pointer_val(expr));
            jl_add_linfo_root(ctx->linfo, expr);
            return valuepos ? literal_pointer_val(jl_nothing) : NULL;
        }
        // some expression types are metadata and can be ignored
        if (valuepos || !(head == line_sym || head == type_goto_sym)) {
            if (head == abstracttype_sym || head == compositetype_sym ||
                head == bitstype_sym) {
                jl_errorf("type definition not allowed inside a local scope");
            }
            else if (head == macro_sym) {
                jl_errorf("macro definition not allowed inside a local scope");
            }
            else {
                jl_errorf("unsupported or misplaced expression \"%s\" in function %s",
                          head->name, ctx->linfo->name->name);
            }
        }
    }
    return NULL;
}

// --- allocating local variables ---

static bool store_unboxed_p(jl_value_t *jt)
{
    return (jltupleisbits(jt,false) &&
        // don't unbox intrinsics, since inference depends on their having
        // stable addresses for table lookup.
        jt != (jl_value_t*)jl_intrinsic_type);
}

static bool store_unboxed_p(jl_sym_t *s, jl_codectx_t *ctx)
{
    jl_varinfo_t &vi = ctx->vars[s];
    // only store a variable unboxed if type inference has run, which
    // checks that the variable is not referenced undefined.
    return (ctx->linfo->inferred && !vi.isCaptured && !vi.usedUndef &&
            // don't unbox vararg tuples
            s != ctx->vaName && store_unboxed_p(vi.declType));
}

static Value *alloc_local(jl_sym_t *s, jl_codectx_t *ctx)
{
    jl_varinfo_t &vi = ctx->vars[s];
    jl_value_t *jt = vi.declType;
    Value *lv = NULL;
    assert(store_unboxed_p(s,ctx));
    Type *vtype = julia_struct_to_llvm(jt);
    assert(vtype != jl_pvalue_llvmt);
    if (!type_is_ghost(vtype)) {
        lv = builder.CreateAlloca(vtype, 0, s->name);
        if (vtype != jl_pvalue_llvmt)
            lv = mark_julia_type(lv, jt);
        vi.isGhost = false;
        assert(lv != NULL);
    }
    else {
        vi.isGhost = true;
    }
    vi.memvalue = lv;
#ifdef LLVM36
    if (!vi.isGhost && ctx->debug_enabled)
        ctx->dbuilder->insertDeclare(lv,vi.dinfo,ctx->dbuilder->createExpression(),builder.GetInsertBlock());
#endif
    return lv;
}

static void maybe_alloc_arrayvar(jl_sym_t *s, jl_codectx_t *ctx)
{
    jl_value_t *jt = ctx->vars[s].declType;
    if (jl_is_array_type(jt) && jl_is_leaf_type(jt) &&
        jl_unbox_long(jl_tparam1(jt)) != 1) {
        // TODO: this optimization does not yet work with 1-d arrays, since the
        // length and data pointer can change at any time via push!
        // we could make it work by reloading the metadata when the array is
        // passed to an external function (ideally only impure functions)
        jl_arrayvar_t av;
        int ndims = jl_unbox_long(jl_tparam1(jt));
        Type *elt = julia_type_to_llvm(jl_tparam0(jt));
        if (elt == T_void)
            return;
        av.dataptr = builder.CreateAlloca(PointerType::get(elt,0));
        av.len = builder.CreateAlloca(T_size);
        for(int i=0; i < ndims-1; i++)
            av.sizes.push_back(builder.CreateAlloca(T_size));
        av.ty = jt;
        (*ctx->arrayvars)[s] = av;
    }
}

// --- generate function bodies ---

extern char *jl_stack_lo;

extern "C" jl_tuple_t *jl_tuple_tvars_to_symbols(jl_tuple_t *t);

// gc frame emission
static void allocate_gc_frame(size_t n_roots, BasicBlock *b0, jl_codectx_t *ctx)
{
    ctx->argSpaceOffs = n_roots;
    ctx->argDepth = 0;
    ctx->maxDepth = 0;

#ifdef JL_GC_MARKSWEEP
    // allocate gc frame
    ctx->argTemp = builder.CreateAlloca(jl_pvalue_llvmt,
                                       ConstantInt::get(T_int32,n_roots+2));
    ctx->gcframe = (Instruction*)ctx->argTemp;
    ctx->first_gcframe_inst = BasicBlock::iterator(ctx->gcframe);
    ctx->argTemp = (Instruction*)builder.CreateConstGEP1_32(ctx->argTemp, 2);
    ctx->storeFrameSize =
        builder.CreateStore(ConstantInt::get(T_size, n_roots<<1),
                            builder.CreateBitCast(builder.CreateConstGEP1_32(ctx->gcframe, 0), T_psize));
    builder.CreateStore(builder.CreateLoad(prepare_global(jlpgcstack_var), false),
                        builder.CreateBitCast(builder.CreateConstGEP1_32(ctx->gcframe, 1), PointerType::get(jl_ppvalue_llvmt,0)));
    Instruction *linst = builder.CreateStore(ctx->gcframe, prepare_global(jlpgcstack_var), false);
    ctx->argSpaceInits = &b0->back();
#else
    ctx->argTemp = builder.CreateAlloca(jl_pvalue_llvmt,
                                       ConstantInt::get(T_int32, n_roots));
    ctx->first_gcframe_inst = BasicBlock::iterator(ctx->argTemp);
    Instruction *linst = ctx->argTemp;
#endif
    // initialize local variable stack roots to null
    for(size_t i=0; i < (size_t)ctx->argSpaceOffs; i++) {
        Value *varSlot = builder.CreateConstGEP1_32(ctx->argTemp,i);
        linst = builder.CreateStore(V_null, varSlot);
    }
    ctx->last_gcframe_inst = BasicBlock::iterator(linst);
}

static void finalize_gc_frame(jl_codectx_t *ctx)
{
#ifdef JL_GC_MARKSWEEP
    if (ctx->argSpaceOffs + ctx->maxDepth == 0) {
        // 0 roots; remove gc frame entirely
        // replace instruction uses with Undef first to avoid LLVM assertion failures
        BasicBlock::iterator bbi = ctx->first_gcframe_inst;
        while (1) {
            Instruction &iii = *bbi;
            Type *ty = iii.getType();
            if (ty != T_void)
                iii.replaceAllUsesWith(UndefValue::get(ty));
            if (bbi == ctx->last_gcframe_inst) break;
            bbi++;
        }
        for(size_t i=0; i < ctx->gc_frame_pops.size(); i++) {
            Instruction *pop = ctx->gc_frame_pops[i];
            BasicBlock::iterator pi(pop);
            for(size_t j=0; j < 4; j++) {
                Instruction &iii = *pi;
                Type *ty = iii.getType();
                if (ty != T_void)
                    iii.replaceAllUsesWith(UndefValue::get(ty));
                pi++;
            }
        }

        BasicBlock::InstListType &il = ctx->gcframe->getParent()->getInstList();
        il.erase(ctx->first_gcframe_inst, ctx->last_gcframe_inst);
        // erase() erases up *to* the end point; erase last inst too
        il.erase(ctx->last_gcframe_inst);
        for(size_t i=0; i < ctx->gc_frame_pops.size(); i++) {
            Instruction *pop = ctx->gc_frame_pops[i];
            BasicBlock::InstListType &il2 = pop->getParent()->getInstList();
            BasicBlock::iterator pi(pop);
            for(size_t j=0; j < 4; j++) {
                pi = il2.erase(pi);
            }
        }
    }
    else {
        //n_frames++;
        BasicBlock::iterator bbi(ctx->gcframe);
        AllocaInst *newgcframe =
            new AllocaInst(jl_pvalue_llvmt,
                           ConstantInt::get(T_int32, (ctx->argSpaceOffs +
                                                      ctx->maxDepth + 2)));
        ReplaceInstWithInst(ctx->argTemp->getParent()->getInstList(), bbi,
                            newgcframe);

        BasicBlock::iterator bbi2(ctx->storeFrameSize);
        StoreInst *newFrameSize =
            new StoreInst(ConstantInt::get(T_size, (ctx->argSpaceOffs +
                                                    ctx->maxDepth)<<1),
                          ctx->storeFrameSize->getPointerOperand());
        ReplaceInstWithInst(ctx->storeFrameSize->getParent()->getInstList(), bbi2,
                            newFrameSize);

        BasicBlock::InstListType &instList = ctx->argSpaceInits->getParent()->getInstList();
        Instruction *after = ctx->argSpaceInits;

        for(size_t i=0; i < (size_t)ctx->maxDepth; i++) {
#ifdef LLVM37
            Instruction *argTempi =
                GetElementPtrInst::Create(NULL,newgcframe,
                                          ConstantInt::get(T_int32, i+ctx->argSpaceOffs+2));
#else
            Instruction *argTempi =
                GetElementPtrInst::Create(newgcframe,
                                          ConstantInt::get(T_int32, i+ctx->argSpaceOffs+2));
#endif
            instList.insertAfter(after, argTempi);
            after = new StoreInst(V_null, argTempi);
            instList.insertAfter(argTempi, after);
        }
    }
#else
    if (ctx->maxDepth != 0) {
        BasicBlock::iterator bbi(ctx->argTemp);
        AllocaInst *newgcframe =
            new AllocaInst(jl_pvalue_llvmt,
                           ConstantInt::get(T_int32, (ctx->argSpaceOffs +
                                                      ctx->maxDepth)));
        ReplaceInstWithInst(ctx->argTemp->getParent()->getInstList(), bbi,
                            newgcframe);
    }
#endif
}

static Function *gen_cfun_wrapper(jl_function_t *ff, jl_value_t *jlrettype, jl_tuple_t *argt, int64_t isref)
{
    jl_lambda_info_t *lam = ff->linfo;
    cFunctionList_t *list = (cFunctionList_t*)lam->cFunctionList;
    if (list != NULL) {
        size_t i;
        for (i = 0; i < list->len; i++) {
            if (list->data[i].isref == isref) {
                return list->data[i].f;
            }
        }
    }
    // Generate a c-callable wrapper
    Type *crt = ((isref&1) ? jl_pvalue_llvmt : julia_struct_to_llvm(jlrettype));
    if (crt == NULL)
        jl_error("cfunction: return type doesn't correspond to a C type");
    size_t i;
    size_t nargs = jl_tuple_len(lam->specTypes);
    assert(nargs == jl_tuple_len(argt));
    for(i=0; i < nargs; i++) {
        jl_value_t *tti = jl_tupleref(lam->specTypes,i);
        if (tti == (jl_value_t*)jl_pointer_type) {
            jl_error("cfunction: argument type Ptr should have an element type, Ptr{T}");
        }
    }

    std::vector<Type*> fargt(0);
    std::vector<Type*> fargt_sig(0);
    std::vector<bool> inRegList(0);
    std::vector<bool> byRefList(0);
    attr_type attrs;
    Type *prt = NULL;
    int sret = 0;
    std::string err_msg = generate_func_sig(&crt, &prt, sret, fargt, fargt_sig, inRegList, byRefList, attrs,
                                            ((isref&1) ? (jl_value_t*)jl_any_type : jlrettype), argt);
    if (!err_msg.empty())
        jl_error(err_msg.c_str());
    if (fargt.size() != fargt_sig.size())
        jl_error("va_arg syntax not allowed for cfunction argument list");

    std::stringstream funcName;
    funcName << "jlcapi_" << lam->name->name << "_" << globalUnique++;

    // Create the Function stub
    Module *m;
#ifdef USE_MCJIT
    if (!imaging_mode) {
        m = new Module(funcName.str(), jl_LLVMContext);
        jl_setup_module(m,true);
    }
    else {
        m = shadow_module;
    }
#else
    m = jl_Module;
#endif

    Function *cw = Function::Create(FunctionType::get(sret ? T_void : prt, fargt_sig, false),
            imaging_mode ? GlobalVariable::InternalLinkage : GlobalVariable::ExternalLinkage,
            funcName.str(), m);
    cw->setAttributes(attrs);
    BasicBlock *b0 = BasicBlock::Create(jl_LLVMContext, "top", cw);
    builder.SetInsertPoint(b0);
    DebugLoc noDbg;
    builder.SetCurrentDebugLocation(noDbg);

    jl_codectx_t ctx;
    ctx.linfo = lam;
    allocate_gc_frame(0, b0, &ctx);

    // Save the Function object reference
    int len = (list ? list->len : 0) + 1;
    cFunctionList_t *list2 = (cFunctionList_t*)realloc(list, sizeof(*list)+sizeof(list->data[0])*len);
    if (!list2)
        jl_throw(jl_memory_exception);
    list2->len = len;
    list2->data[len-1].isref = isref;
    list2->data[len-1].f = cw;
    lam->cFunctionList = list2;

    // See whether this function is specsig or jlcall
    jl_compile(ff);
    bool specsig;
    Function *theFptr;
    if (lam->specFunctionObject != NULL) {
        theFptr = (Function*)lam->specFunctionObject;
        specsig = true;
    }
    else {
        theFptr = (Function*)lam->functionObject;
        specsig = false;
        if (!theFptr) {
            jl_errorf("error compiling %s while creating cfunction", lam->name->name);
        }
    }

    // Alright, let's do this!
    // let's first emit the arguments
    std::vector<Value*> args;
    Function::arg_iterator AI = cw->arg_begin();
    Value *sretPtr = NULL;
    if (sret)
        sretPtr = AI++; //const Argument &fArg = *AI++;

    for (size_t i=0; i < nargs; i++) {
        Value *val = AI++;
        jl_value_t *jargty = jl_tupleref(lam->specTypes, i);

        // figure out how to unpack this type
        if (isref & (2<<i)) {
            if (!jl_isbits(jargty)) {
                val = builder.CreatePointerCast(val, jl_pvalue_llvmt);
            }
            else {
                Type *t = julia_type_to_llvm(jargty);
                val = builder.CreatePointerCast(val, t->getPointerTo());
                val = builder.CreateLoad(val, false);
            }
        }
        else {
            if (fargt[i+sret] != fargt_sig[i+sret]) {
                // undo whatever we did to this poor argument
                val = llvm_type_rewrite(val, fargt[i+sret], jargty, false);
            }
            if (byRefList[i]) {
                val = builder.CreateLoad(val,false);
            }
        }

        // figure out how to repack this type
        Type *at = specsig ? theFptr->getFunctionType()->getParamType(i) : jl_pvalue_llvmt;
        if (val->getType() != at) {
            if (at == jl_pvalue_llvmt) {
                Value *mem = emit_new_struct(jargty, 1, NULL, &ctx);
                if (mem->getType() == jl_pvalue_llvmt) {
                    builder.CreateStore(val, builder.CreateBitCast(mem, val->getType()->getPointerTo()));
                    val = mem;
                }
                else {
                    val = boxed(mem, &ctx, jargty);
                }
                if (specsig)
                    make_gcroot(val, &ctx);
            }
            else {
                val = emit_unbox(at, val, jargty);
                assert(dyn_cast<UndefValue>(val) == 0);
            }
        }

        // add to argument list
        if (specsig)
            args.push_back(val);
        else
            make_gcroot(val, &ctx);
    }

    // Create the call
    Value *r;
    if (specsig) {
        r = builder.CreateCall(prepare_call(theFptr), ArrayRef<Value*>(args));
    }
    else {
        r = emit_jlcall(theFptr, literal_pointer_val((jl_value_t*)ff), 0, nargs, &ctx);
    }

    // Prepare the return value
    if (isref&1) {
        // return a jl_value_t*
        if (r->getType() != jl_pvalue_llvmt) {
            r = boxed(r, &ctx, jlrettype);
        }
    }

    // gc pop. Usually this is done when we encounter the return statement
    // but here we have to do it manually
#ifdef JL_GC_MARKSWEEP
    Instruction *gcpop = (Instruction*)builder.CreateConstGEP1_32(ctx.gcframe, 1);
    ctx.gc_frame_pops.push_back(gcpop);
    builder.CreateStore(builder.CreateBitCast(builder.CreateLoad(gcpop, false), jl_ppvalue_llvmt),
                        prepare_global(jlpgcstack_var));
#endif
    finalize_gc_frame(&ctx);

    if (isref&1) {
        builder.CreateRet(r);
    }
    else {
        // return an unboxed value
        if (type_is_ghost(crt)) {
            assert(type_is_ghost(prt));
            builder.CreateRetVoid();
        }
        else {
            Value *v = julia_to_native(crt, jlrettype, r, jlrettype, 0, false, false, false, 0, &ctx, NULL);
            if (!sret) {
                builder.CreateRet(llvm_type_rewrite(v, prt, jlrettype, true));
            }
            else {
                Value *sretVal = llvm_type_rewrite(v, fargt_sig[0], jlrettype, true);
                builder.CreateStore(sretVal, sretPtr);
                builder.CreateRetVoid();
            }
        }
    }

#ifdef JL_DEBUG_BUILD
#ifdef LLVM35
    llvm::raw_fd_ostream out(1,false);
#endif
    if (
#ifdef LLVM35
        verifyFunction(*cw,&out)
#else
        verifyFunction(*cw,PrintMessageAction)
#endif
    ) {
        cw->dump();
        abort();
    }
#endif

    return cw;
}

// generate a julia-callable function that calls f (AKA lam)
static Function *gen_jlcall_wrapper(jl_lambda_info_t *lam, jl_expr_t *ast, Function *f)
{
    std::stringstream funcName;
    const std::string &fname = f->getName().str();
    funcName << "jlcall_";
    if (fname.compare(0, 6, "julia_") == 0)
        funcName << fname.substr(6);
    else
        funcName << fname;

    Function *w = Function::Create(jl_func_sig, imaging_mode ? GlobalVariable::InternalLinkage : GlobalVariable::ExternalLinkage,
                                   funcName.str(), f->getParent());
    addComdat(w);
    Function::arg_iterator AI = w->arg_begin();
    AI++; //const Argument &fArg = *AI++;
    Value *argArray = AI++;
    //const Argument &argCount = *AI++;
    BasicBlock *b0 = BasicBlock::Create(jl_LLVMContext, "top", w);

    builder.SetInsertPoint(b0);
    DebugLoc noDbg;
    builder.SetCurrentDebugLocation(noDbg);

    jl_codectx_t ctx;
    ctx.linfo = lam;
    allocate_gc_frame(0, b0, &ctx);

    size_t nargs = jl_tuple_len(lam->specTypes);
    size_t nfargs = f->getFunctionType()->getNumParams();
    Value **args = (Value**) alloca(nfargs*sizeof(Value*));
    unsigned idx = 0;
    for(size_t i=0; i < nargs; i++) {
        jl_value_t *ty = jl_tupleref(lam->specTypes, i);
        Type *lty = julia_type_to_llvm(ty);
        if (lty != NULL && type_is_ghost(lty))
            continue;
        Value *argPtr = builder.CreateGEP(argArray,
                                          ConstantInt::get(T_size, i));
        Value *theArg = builder.CreateLoad(argPtr, false);
        Value *theNewArg = theArg;
        if (lty != NULL && lty != jl_pvalue_llvmt) {
            theNewArg = emit_unbox(lty, theArg, ty);
        }
        assert(dyn_cast<UndefValue>(theNewArg) == NULL);
        args[idx] = theNewArg;
        idx++;
    }
    // TODO: consider pulling the function pointer out of fArg so these
    // wrappers can be reused for different functions of the same type.
    Value *r = builder.CreateCall(prepare_call(f), ArrayRef<Value*>(&args[0], nfargs));
    if (r->getType() != jl_pvalue_llvmt) {
        r = boxed(r, &ctx, jl_ast_rettype(lam, (jl_value_t*)ast));
    }

    // gc pop. Usually this is done when we encounter the return statement
    // but here we have to do it manually
#ifdef JL_GC_MARKSWEEP
    Instruction *gcpop = (Instruction*)builder.CreateConstGEP1_32(ctx.gcframe, 1);
    ctx.gc_frame_pops.push_back(gcpop);
    builder.CreateStore(builder.CreateBitCast(builder.CreateLoad(gcpop, false), jl_ppvalue_llvmt),
                        prepare_global(jlpgcstack_var));
#endif
    finalize_gc_frame(&ctx);
    builder.CreateRet(r);

    return w;
}

// cstyle = compile with c-callable signature, not jlcall
static Function *emit_function(jl_lambda_info_t *lam)
{
    // step 1. unpack AST and allocate codegen context for this function
    jl_expr_t *ast = (jl_expr_t*)lam->ast;
    jl_tuple_t *sparams = NULL;
    JL_GC_PUSH2(&ast, &sparams);
    if (!jl_is_expr(ast)) {
        ast = (jl_expr_t*)jl_uncompress_ast(lam, (jl_value_t*)ast);
    }
    assert(jl_is_expr(ast));
    sparams = jl_tuple_tvars_to_symbols(lam->sparams);
    //jl_printf((jl_value_t*)ast);
    //jl_printf(JL_STDOUT, "\n");
    std::map<jl_sym_t*, jl_arrayvar_t> arrayvars;
    std::map<int, BasicBlock*> labels;
    std::map<int, Value*> handlers;
    jl_codectx_t ctx;
    ctx.arrayvars = &arrayvars;
    ctx.labels = &labels;
    ctx.handlers = &handlers;
    ctx.module = lam->module;
    ctx.ast = ast;
    ctx.sp = sparams;
    ctx.linfo = lam;
    ctx.funcName = lam->name->name;
    ctx.vaName = NULL;
    ctx.vaStack = false;
    ctx.boundsCheck.push_back(true);

    // step 2. process var-info lists to see what vars are captured, need boxing
    jl_value_t *gensym_types = jl_lam_gensyms(ast);
    int n_gensyms = (jl_is_array(gensym_types) ? jl_array_len(gensym_types) : jl_unbox_gensym(gensym_types));
    jl_array_t *largs = jl_lam_args(ast);
    size_t largslen = jl_array_dim0(largs);
    jl_array_t *lvars = jl_lam_locals(ast);
    size_t lvarslen = jl_array_dim0(lvars);
    size_t nreq = largslen;
    int va = 0;
    if (nreq > 0 && jl_is_rest_arg(jl_cellref(largs,nreq-1))) {
        nreq--;
        va = 1;
        ctx.vaName = jl_decl_var(jl_cellref(largs,nreq));
    }
    ctx.nReqArgs = nreq;

    size_t i;
    for(i=0; i < nreq; i++) {
        jl_sym_t *argname = jl_decl_var(jl_cellref(largs,i));
        jl_varinfo_t &varinfo = ctx.vars[argname];
        varinfo.isArgument = true;
    }
    if (va) {
        ctx.vars[ctx.vaName].isArgument = true;
    }

    jl_array_t *vinfos = jl_lam_vinfo(ast);
    size_t vinfoslen = jl_array_dim0(vinfos);
    for(i=0; i < vinfoslen; i++) {
        jl_array_t *vi = (jl_array_t*)jl_cellref(vinfos, i);
        assert(jl_is_array(vi));
        jl_sym_t *vname = ((jl_sym_t*)jl_cellref(vi,0));
        assert(jl_is_symbol(vname));
        jl_varinfo_t &varinfo = ctx.vars[vname];
        varinfo.isAssigned = (jl_vinfo_assigned(vi)!=0);
        varinfo.isCaptured = (jl_vinfo_capt(vi)!=0);
        varinfo.escapes = varinfo.isCaptured;
        if (varinfo.isCaptured)
            varinfo.used = true;
        varinfo.isSA = (jl_vinfo_sa(vi)!=0);
        varinfo.usedUndef = (jl_vinfo_usedundef(vi)!=0) || (!varinfo.isArgument && !lam->inferred);
        varinfo.declType = jl_cellref(vi,1);
    }
    vinfos = jl_lam_capt(ast);
    vinfoslen = jl_array_dim0(vinfos);
    bool hasCapt = (vinfoslen > 0);
    for(i=0; i < vinfoslen; i++) {
        jl_array_t *vi = (jl_array_t*)jl_cellref(vinfos, i);
        assert(jl_is_array(vi));
        jl_sym_t *vname = ((jl_sym_t*)jl_cellref(vi,0));
        assert(jl_is_symbol(vname));
        jl_varinfo_t &varinfo = ctx.vars[vname];
        varinfo.closureidx = i;
        varinfo.isAssigned = (jl_vinfo_assigned(vi)!=0);
        varinfo.isCaptured = true;
        varinfo.escapes = true;
        varinfo.used = true;
        varinfo.usedUndef = (jl_vinfo_usedundef(vi)!=0) || !lam->inferred;
        varinfo.declType = jl_cellref(vi,1);
    }

    // step 3. some variable analysis

    // finish recording escape info
    simple_escape_analysis((jl_value_t*)ast, true, &ctx);

    // determine which vars need to be volatile
    jl_array_t *stmts = jl_lam_body(ast)->args;
    mark_volatile_vars(stmts, ctx.vars);

    // fetch init exprs of SSA vars for easy reference
    std::vector<jl_value_t*> gensym_initExpr;
    gensym_initExpr.assign(n_gensyms, (jl_value_t*)NULL);
    for(i=0; i < jl_array_len(stmts); i++) {
        jl_value_t *st = jl_cellref(stmts,i);
        if (jl_is_expr(st) && ((jl_expr_t*)st)->head == assign_sym) {
            jl_value_t *lhs = jl_exprarg(st,0);
            if (jl_is_symbolnode(lhs))
                lhs = (jl_value_t*)jl_symbolnode_sym(lhs);
            if (jl_is_symbol(lhs)) {
                std::map<jl_sym_t*,jl_varinfo_t>::iterator it = ctx.vars.find((jl_sym_t*)lhs);
                if (it != ctx.vars.end()) {
                    jl_varinfo_t &vi = (*it).second;
                    if (vi.isSA) {
                        vi.initExpr = jl_exprarg(st,1);
                    }
                }
            }
            if (jl_is_gensym(lhs)) {
                assert(((jl_gensym_t*)lhs)->id >= 0);
                gensym_initExpr.at(((jl_gensym_t*)lhs)->id) = jl_exprarg(st,1);
            }
        }
    }

    // step 4. determine function signature
    jl_value_t *jlrettype = jl_ast_rettype(lam, (jl_value_t*)ast);
    Function *f = NULL;

    bool specsig = false;
    if (!va && !hasCapt && lam->specTypes != NULL && lam->inferred) {
        // no captured vars and not vararg
        // consider specialized signature
        for(size_t i=0; i < jl_tuple_len(lam->specTypes); i++) {
            if (jltupleisbits(jl_tupleref(lam->specTypes, i))) {
                specsig = true;
                break;
            }
        }
        if (jl_tuple_len(lam->specTypes) == 0)
            specsig = true;
        if (jltupleisbits(jlrettype))
            specsig = true;
    }

    std::stringstream funcName;
    // try to avoid conflicts in the global symbol table
    funcName << "julia_" << lam->name->name;

    Module *m;
#ifdef USE_MCJIT
    if (!imaging_mode) {
        m = new Module(funcName.str(), jl_LLVMContext);
        jl_setup_module(m,true);
    }
    else {
        m = shadow_module;
    }
#else
    m = jl_Module;
#endif
    funcName << "_" << globalUnique++;

    if (specsig) {
        std::vector<Type*> fsig(0);
        for(size_t i=0; i < jl_tuple_len(lam->specTypes); i++) {
            Type *ty = julia_type_to_llvm(jl_tupleref(lam->specTypes,i));
            if (type_is_ghost(ty)) {
                // mark as a ghost for now, we'll revise this later if needed as a local
                ctx.vars[jl_decl_var(jl_cellref(largs,i))].isGhost = true;
            }
            else {
                fsig.push_back(ty);
            }
        }
        Type *rt = (jlrettype == (jl_value_t*)jl_void_type ? T_void : julia_type_to_llvm(jlrettype));
        f = Function::Create(FunctionType::get(rt, fsig, false),
                             imaging_mode ? GlobalVariable::InternalLinkage : GlobalVariable::ExternalLinkage,
                             funcName.str(), m);
        addComdat(f);
        if (lam->specFunctionObject == NULL) {
            lam->specFunctionObject = (void*)f;
            lam->specFunctionID = jl_assign_functionID(f);
        }
        if (lam->functionObject == NULL) {
            Function *fwrap = gen_jlcall_wrapper(lam, ast, f);
            lam->functionObject = (void*)fwrap;
            lam->functionID = jl_assign_functionID(fwrap);
        }
    }
    else {
        f = Function::Create(jl_func_sig, imaging_mode ? GlobalVariable::InternalLinkage : GlobalVariable::ExternalLinkage,
                             funcName.str(), m);
        addComdat(f);
        if (lam->functionObject == NULL) {
            lam->functionObject = (void*)f;
            lam->functionID = jl_assign_functionID(f);
        }
    }
    if (jlrettype == (jl_value_t*)jl_bottom_type)
        f->setDoesNotReturn();
#if defined(_OS_WINDOWS_) && !defined(_CPU_X86_64_)
    // tell Win32 to realign the stack to the next 16-byte boundary
    // upon entry to any function. This achieves compatibility
    // with both MinGW-GCC (which assumes an 16-byte-aligned stack) and
    // i686 Windows (which uses a 4-byte-aligned stack)
    AttrBuilder *attr = new AttrBuilder();
    attr->addStackAlignmentAttr(16);
#if LLVM32 && !LLVM33
    f->addAttribute(Attributes::FunctionIndex,
        Attributes::get(f->getContext(),*attr));
#else
    f->addAttributes(AttributeSet::FunctionIndex,
        AttributeSet::get(f->getContext(),
            AttributeSet::FunctionIndex,*attr));
#endif
#endif

#if defined(_OS_WINDOWS_) && defined(_CPU_X86_64_) && LLVM35
    f->setHasUWTable(); // force NeedsWinEH
#endif

#ifdef JL_DEBUG_BUILD
#if LLVM32 && !LLVM33
    f->addFnAttr(Attributes::StackProtectReq);
#else
    f->addFnAttr(Attribute::StackProtectReq);
#endif
#endif
    ctx.f = f;

    // step 5. set up debug info context and create first basic block
    bool in_user_code = !jl_is_submodule(lam->module, jl_base_module) && !jl_is_submodule(lam->module, jl_core_module);
    bool do_coverage = jl_options.code_coverage == JL_LOG_ALL || (jl_options.code_coverage == JL_LOG_USER && in_user_code);
    bool do_malloc_log = jl_options.malloc_log  == JL_LOG_ALL || (jl_options.malloc_log    == JL_LOG_USER && in_user_code);
    jl_value_t *stmt = skip_meta(stmts);
    std::string filename = "no file";
    char *dbgFuncName = lam->name->name;
    int lno = -1;
    // look for initial (line num filename) node
    if (jl_is_linenode(stmt)) {
        lno = jl_linenode_line(stmt);
    }
    else if (jl_is_expr(stmt) && ((jl_expr_t*)stmt)->head == line_sym &&
             jl_array_dim0(((jl_expr_t*)stmt)->args) > 0) {
        jl_value_t *a1 = jl_exprarg(stmt,0);
        if (jl_is_long(a1))
            lno = jl_unbox_long(a1);
        if (jl_array_dim0(((jl_expr_t*)stmt)->args) > 1) {
            a1 = jl_exprarg(stmt,1);
            if (jl_is_symbol(a1))
                filename = ((jl_sym_t*)a1)->name;
            if (jl_array_dim0(((jl_expr_t*)stmt)->args) > 2) {
                a1 = jl_exprarg(stmt,2);
                if (jl_is_symbol(a1))
                    dbgFuncName = ((jl_sym_t*)a1)->name;
            }
        }
    }
    ctx.lineno = lno;

    DIBuilder dbuilder(*m);
    ctx.dbuilder = &dbuilder;
    DIFile fil;
    DISubprogram SP;

    BasicBlock *b0 = BasicBlock::Create(jl_LLVMContext, "top", f);
    builder.SetInsertPoint(b0);

    //jl_printf(JL_STDERR, "\n*** compiling %s at %s:%d\n\n",
    //           lam->name->name, filename.c_str(), lno);

    DebugLoc noDbg;
    ctx.debug_enabled = true;
    if (dbgFuncName[0] == 0) {
        // special value: if function name is empty, disable debug info
        builder.SetCurrentDebugLocation(noDbg);
        ctx.debug_enabled = false;
        do_coverage = false;
        do_malloc_log = false;
    }
    else {
        // TODO: Fix when moving to new LLVM version
        #ifndef LLVM34
        dbuilder.createCompileUnit(0x01, filename, ".", "julia", true, "", 0);
        #else
        DICompileUnit CU = dbuilder.createCompileUnit(0x01, filename, ".", "julia", true, "", 0);
        assert(CU.Verify());
        #endif


#ifdef LLVM36
        DISubroutineType subrty;
#else
        DICompositeType subrty;
#endif

        if (!specsig) {
            subrty = jl_di_func_sig;
        }
        else {
            llvm::DIArray EltTypeArray;
#ifdef LLVM36
            std::vector<Metadata*> ditypes(0);
#else
            std::vector<Value*> ditypes(0);
#endif
            for(size_t i=0; i < jl_tuple_len(lam->specTypes); i++) {
                if (ctx.vars[jl_decl_var(jl_cellref(largs,i))].isGhost)
                    continue;
                ditypes.push_back(julia_type_to_di(jl_tupleref(lam->specTypes,i),ctx.dbuilder,false));
            }
#ifdef LLVM36
            subrty = ctx.dbuilder->createSubroutineType(fil,ctx.dbuilder->getOrCreateTypeArray(ditypes));
#else
            subrty = ctx.dbuilder->createSubroutineType(fil,ctx.dbuilder->getOrCreateArray(ditypes));
#endif
        }

        fil = dbuilder.createFile(filename, ".");
        #ifndef LLVM34
        SP = dbuilder.createFunction((DIDescriptor)dbuilder.getCU(),
        #else
        SP = dbuilder.createFunction(CU,
        #endif
                                    dbgFuncName,  // Name
                                    f->getName(), // LinkageName
                                    fil,          // File
                                    0,            // LineNo
                                    subrty,       // Ty
                                    false,        // isLocalToUnit
                                    true,         // isDefinition
                                    0,            // ScopeLine
                                    0,            // Flags
                                    true,         // isOptimized
                                    f);           // Fn
        // set initial line number
        builder.SetCurrentDebugLocation(DebugLoc::get(lno, 0, (MDNode*)SP, NULL));
        assert(SP.Verify() && SP.describes(f) && SP.getFunction() == f);
    }

    if (ctx.debug_enabled) {
        // Go over all arguments and local variables and initialize their debug information
        for(i=0; i < nreq; i++) {
            jl_sym_t *argname = jl_decl_var(jl_cellref(largs,i));
            jl_varinfo_t &varinfo = ctx.vars[argname];
            varinfo.dinfo = ctx.dbuilder->createLocalVariable(
                llvm::dwarf::DW_TAG_arg_variable,    // Tag
                SP,         // Scope (current function will be fill in later)
                argname->name,    // Variable name
                fil,                    // File
                ctx.lineno == -1 ? 0 : ctx.lineno,             // Line (for now, use lineno of the function)
                julia_type_to_di(varinfo.declType,ctx.dbuilder,specsig), // Variable type
                false,                  // May be optimized out
                0,                      // Flags (TODO: Do we need any)
                i+1);                   // Argument number (1-based)

        }
        if (va) {
            ctx.vars[ctx.vaName].dinfo = ctx.dbuilder->createLocalVariable(
                llvm::dwarf::DW_TAG_arg_variable,    // Tag
                SP,         // Scope (current function will be fill in later)
                ctx.vaName->name, // Variable name
                fil,                    // File
                ctx.lineno == -1 ? 0 : ctx.lineno,             // Line (for now, use lineno of the function)
                julia_type_to_di(ctx.vars[ctx.vaName].declType,ctx.dbuilder,false),      // Variable type
                false,                  // May be optimized out
                0,                      // Flags (TODO: Do we need any)
                nreq + 1);              // Argument number (1-based)
        }
        for(i=0; i < lvarslen; i++) {
            jl_sym_t *s = (jl_sym_t*)jl_cellref(lvars,i);
            jl_varinfo_t &varinfo = ctx.vars[s];
            varinfo.dinfo = ctx.dbuilder->createLocalVariable(
                llvm::dwarf::DW_TAG_auto_variable,    // Tag
                SP,                     // Scope (current function will be fill in later)
                s->name,                // Variable name
                fil,                    // File
                ctx.lineno == -1 ? 0 : ctx.lineno, // Line (for now, use lineno of the function)
                julia_type_to_di(varinfo.declType,ctx.dbuilder,specsig), // Variable type
                false,                  // May be optimized out
                0,                      // Flags (TODO: Do we need any)
                0);                   // Argument number (1-based)
        }
        vinfos = jl_lam_capt(ast);
        vinfoslen = jl_array_dim0(vinfos);
        for(i=0; i < vinfoslen; i++) {
            jl_array_t *vi = (jl_array_t*)jl_cellref(vinfos, i);
            assert(jl_is_array(vi));
            jl_sym_t *vname = ((jl_sym_t*)jl_cellref(vi,0));
            assert(jl_is_symbol(vname));
            jl_varinfo_t &varinfo = ctx.vars[vname];
            varinfo.dinfo = ctx.dbuilder->createLocalVariable(
                llvm::dwarf::DW_TAG_auto_variable,    // Tag
                SP,                     // Scope (current function will be filled in later)
                vname->name,            // Variable name
                fil,                    // File
                ctx.lineno == -1 ? 0 : ctx.lineno, // Line (for now, use lineno of the function)
                julia_type_to_di(varinfo.declType,ctx.dbuilder,specsig), // Variable type
                false,                  // May be optimized out
                0,                      // Flags (TODO: Do we need any)
                0);                   // Argument number (1-based)
        }
    }

    std::map<jl_sym_t *, MDNode *> filescopes;

    Value *fArg=NULL, *argArray=NULL, *argCount=NULL;
    unsigned argIdx = 0;
    if (!specsig) {
        Function::arg_iterator AI = f->arg_begin();
        fArg = AI++;
        argArray = AI++;
        argCount = AI++;
        ctx.argArray = argArray;
        ctx.argCount = argCount;

#ifdef LLVM36
        // Declare arguments early so llvm in case any of the below emits basic blocks
        // before we get to loading local variables
        for(i=0; i < nreq; i++) {
            jl_sym_t *s = jl_decl_var(jl_cellref(largs,i));
            if (ctx.vars[s].dinfo != (MDNode*)NULL) {
                SmallVector<int64_t, 9> addr;
                addr.push_back(llvm::dwarf::DW_OP_plus);
                addr.push_back(argIdx * sizeof(void*));
                //addr.push_back(llvm::dwarf::DW_OP_deref);
                ctx.dbuilder->insertDbgValueIntrinsic(argArray, 0, ctx.vars[s].dinfo,
                ctx.dbuilder->createExpression(addr), builder.GetInsertBlock());
            }
            argIdx++;
        }
#endif
    }

    /*
    // step 6. (optional) check for stack overflow (the slower way)
    Value *cur_sp =
        builder.CreateCall(Intrinsic::getDeclaration(jl_Module,
                                                     Intrinsic::frameaddress),
                           ConstantInt::get(T_int32, 0));
    Value *sp_ok =
        builder.CreateICmpUGT(cur_sp,
                              ConstantInt::get(T_size,
                                               (uptrint_t)jl_stack_lo));
    error_unless(sp_ok, "stack overflow", &ctx);
    */

    // step 7. allocate local variables
    // must be first for the mem2reg pass to work
    int n_roots = 0;
    for(i=0; i < largslen; i++) {
        jl_sym_t *s = jl_decl_var(jl_cellref(largs,i));
        if (store_unboxed_p(s, &ctx)) {
            alloc_local(s, &ctx);
        }
        else if (ctx.vars[s].isAssigned || (va && i==largslen-1)) {
            n_roots++;
        }
        maybe_alloc_arrayvar(s, &ctx);
    }
    for(i=0; i < lvarslen; i++) {
        jl_sym_t *s = (jl_sym_t*)jl_cellref(lvars,i);
        assert(jl_is_symbol(s));
        if (store_unboxed_p(s, &ctx)) {
            alloc_local(s, &ctx);
        }
        else {
            jl_varinfo_t &vi = ctx.vars[s];
            if (!vi.used) {
                vi.hasGCRoot = false;
                continue;
            }
            vi.hasGCRoot = true;
            if (vi.isSA && !vi.isVolatile && !vi.isCaptured && !vi.usedUndef &&
                vi.initExpr && is_stable_expr(vi.initExpr, &ctx)) {
                vi.hasGCRoot = false;
            }
            if (vi.hasGCRoot)
                n_roots++;
        }
        maybe_alloc_arrayvar(s, &ctx);
    }

    // create SAvalue locations for GenSym objects
    ctx.gensym_assigned.assign(n_gensyms, false);
    ctx.gensym_SAvalues.assign(n_gensyms, (Value*)NULL);
    for(int i=0; i < n_gensyms; i++) {
        jl_value_t *jt = (jl_is_array(gensym_types) ? jl_cellref(gensym_types, i) : (jl_value_t*)jl_any_type);
        if (jt == (jl_value_t*)jl_bottom_type || gensym_initExpr.at(i) == NULL) {
            // nothing
        }
        else if (store_unboxed_p(jt)) {
            Type *vtype = julia_struct_to_llvm(jt);
            assert(vtype != jl_pvalue_llvmt);
            if (vtype != T_void && !vtype->isEmptyTy()) {
                Value *lv = mark_julia_type(builder.CreateAlloca(vtype, 0), jt);
                ctx.gensym_SAvalues.at(i) = lv;
            }
        }
        else if (is_stable_expr(gensym_initExpr.at(i), &ctx)) {
            gensym_initExpr.at(i) = NULL;
        }
        else {
            n_roots++;
        }
    }

    // fetch env out of function object if we need it
    if (hasCapt) {
        ctx.envArg = emit_nthptr(fArg, offsetof(jl_function_t,env)/sizeof(jl_value_t*), tbaa_func);
    }

    // step 8. set up GC frame
    allocate_gc_frame(n_roots, b0, &ctx);

    // get pointers for locals stored in the gc frame array (argTemp)
    int varnum = 0;
    for(i=0; i < largslen; i++) {
        jl_sym_t *s = jl_decl_var(jl_cellref(largs,i));
        if (store_unboxed_p(s, &ctx)) {
            // nothing
        }
        else if (ctx.vars[s].isAssigned || (va && i==largslen-1)) {
            Value *av = builder.CreateConstGEP1_32(ctx.argTemp,varnum);
            varnum++;
            ctx.vars[s].memvalue = av;
        }
    }
    for(i=0; i < lvarslen; i++) {
        jl_sym_t *s = ((jl_sym_t*)jl_cellref(lvars,i));
        if (store_unboxed_p(s, &ctx)) {
            // nothing
        }
        else if (ctx.vars[s].hasGCRoot) {
            Value *lv = builder.CreateConstGEP1_32(ctx.argTemp,varnum);
            varnum++;
            ctx.vars[s].memvalue = lv;
        }
    }
    for(int i=0; i < n_gensyms; i++) {
        jl_value_t *jt = (jl_is_array(gensym_types) ? jl_cellref(gensym_types, i) : (jl_value_t*)jl_any_type);
        Value *lv = ctx.gensym_SAvalues.at(i);
        if (jt == (jl_value_t*)jl_bottom_type || gensym_initExpr.at(i) == NULL) {
            // nothing
        }
        else if (store_unboxed_p(jt)) {
            // nothing
        }
        else {
            lv = builder.CreateConstGEP1_32(ctx.argTemp,varnum);
            varnum++;
            ctx.gensym_SAvalues.at(i) = lv;
        }
    }
    assert(varnum == ctx.argSpaceOffs);

    // step 9. create boxes for boxed locals
    // now handled by explicit :newvar nodes
    /*
    for(i=0; i < lvarslen; i++) {
        jl_sym_t *s = ((jl_sym_t*)jl_cellref(lvars,i));
        if (isBoxed(s, &ctx)) {
            Value *lv = ctx.vars[s].memvalue;
            builder.CreateStore(builder.CreateCall(prepare_call(jlbox_func), V_null), lv);
        }
    }
    */

    // step 10. allocate space for exception handler contexts
    size_t stmtslen = jl_array_dim0(stmts);
    for(i=0; i < stmtslen; i++) {
        jl_value_t *stmt = jl_cellref(stmts,i);
        if (jl_is_expr(stmt) && ((jl_expr_t*)stmt)->head == enter_sym) {
            int labl = jl_unbox_long(jl_exprarg(stmt,0));
            AllocaInst *handlr =
                builder.CreateAlloca(T_int8,
                                     ConstantInt::get(T_int32,
                                                      sizeof(jl_handler_t)));
            handlr->setAlignment(16);
            handlers[labl] = handlr;
        }
    }

    // step 11. check arg count
    if (ctx.linfo->specTypes == NULL) {
        if (va) {
            Value *enough =
                builder.CreateICmpUGE(argCount,
                                      ConstantInt::get(T_int32, nreq));
            BasicBlock *elseBB =
                BasicBlock::Create(getGlobalContext(), "else", f);
            BasicBlock *mergeBB =
                BasicBlock::Create(getGlobalContext(), "ifcont");
            builder.CreateCondBr(enough, mergeBB, elseBB);
            builder.SetInsertPoint(elseBB);
            just_emit_error("too few arguments", &ctx);
            builder.CreateUnreachable();
            f->getBasicBlockList().push_back(mergeBB);
            builder.SetInsertPoint(mergeBB);
        }
        else {
            Value *enough =
                builder.CreateICmpEQ(argCount,
                                     ConstantInt::get(T_int32, nreq));
            BasicBlock *elseBB =
                BasicBlock::Create(getGlobalContext(), "else", f);
            BasicBlock *mergeBB =
                BasicBlock::Create(getGlobalContext(), "ifcont");
            builder.CreateCondBr(enough, mergeBB, elseBB);
            builder.SetInsertPoint(elseBB);
            just_emit_error("wrong number of arguments", &ctx);
            builder.CreateUnreachable();
            f->getBasicBlockList().push_back(mergeBB);
            builder.SetInsertPoint(mergeBB);
        }
    }

    // step 12. move args into local variables
    Function::arg_iterator AI = f->arg_begin();
    argIdx = 0;
    for(i=0; i < nreq; i++) {
        jl_sym_t *s = jl_decl_var(jl_cellref(largs,i));
        jl_varinfo_t &vi = ctx.vars[s];
        Value *argPtr = NULL;
        jl_value_t *argType = NULL;
        if (specsig) {
            argType = jl_tupleref(lam->specTypes,i);
            if (!vi.isGhost) {
                argPtr = AI++;
                argPtr = mark_julia_type(argPtr, argType);
            }
        }
        else {
            argPtr = builder.CreateGEP(argArray, ConstantInt::get(T_size, argIdx));
            argIdx++;
        }

        Value *theArg = NULL;
        if (specsig) {
            theArg = argPtr;
        }
        else {
            assert(argPtr != NULL);
            theArg = builder.CreateLoad(argPtr, false);
        }

        Value *lv = vi.memvalue;
        if (lv == NULL) {
            // if this argument hasn't been given space yet, we've decided
            // to leave it in the input argument array.
            vi.passedAs = theArg;
        }
        else {
            // keep track of original (boxed) value to avoid re-boxing
            vi.passedAs = theArg;
            if (isBoxed(s, &ctx)) {
                if (specsig) {
                    theArg = boxed(theArg,&ctx,argType);
                    builder.CreateStore(theArg, lv); // temporarily root
                }
                builder.CreateStore(builder.CreateCall(prepare_call(jlbox_func), theArg), lv);
            }
            else if (dyn_cast<GetElementPtrInst>(lv) != NULL) {
                builder.CreateStore(boxed(theArg,&ctx,argType), lv);
            }
            else if (dyn_cast<AllocaInst>(lv)->getAllocatedType() == jl_pvalue_llvmt) {
                builder.CreateStore(theArg,lv);
            }
            else {
                builder.CreateStore(emit_unbox(dyn_cast<AllocaInst>(lv)->getAllocatedType(),
                                               theArg,
                                               lam->specTypes == NULL ? NULL :
                                               jl_tupleref(lam->specTypes,i)),
                                    lv);
            }
        }
        // get arrayvar data if applicable
        if (arrayvars.find(s) != arrayvars.end()) {
            jl_arrayvar_t av = arrayvars[s];
            assign_arrayvar(av, theArg);
        }
    }

    // step 13. allocate rest argument if necessary
    if (va) {
        jl_sym_t *argname = ctx.vaName;
        jl_varinfo_t &vi = ctx.vars[argname];
        if (!vi.escapes && !vi.isAssigned) {
            ctx.vaStack = true;
        }
        else if (!vi.isGhost) {
            // restarg = jl_f_tuple(NULL, &args[nreq], nargs-nreq)
            Value *lv = vi.memvalue;
            if (dyn_cast<GetElementPtrInst>(lv) != NULL || dyn_cast<AllocaInst>(lv)->getAllocatedType() == jl_pvalue_llvmt) {
                Value *restTuple =
                    builder.CreateCall3(prepare_call(jltuple_func), V_null,
                                        builder.CreateGEP(argArray,
                                                          ConstantInt::get(T_size,nreq)),
                                        builder.CreateSub(argCount,
                                                          ConstantInt::get(T_int32,nreq)));
                if (isBoxed(argname, &ctx))
                    builder.CreateStore(builder.CreateCall(prepare_call(jlbox_func), restTuple), lv);
                else
                    builder.CreateStore(restTuple, lv);
            }
            else {
                // TODO: Perhaps allow this in the future, but for now since varargs
                // are always unspecialized we don't
                assert(false);
            }
        }
    }

    // step 14. associate labels with basic blocks to resolve forward jumps
    BasicBlock *prev=NULL;
    for(i=0; i < stmtslen; i++) {
        jl_value_t *ex = jl_cellref(stmts,i);
        if (jl_is_labelnode(ex)) {
            int lname = jl_labelnode_label(ex);
            if (prev != NULL) {
                // fuse consecutive labels
                labels[lname] = prev;
            }
            else {
                prev = BasicBlock::Create(getGlobalContext(), "L");
                labels[lname] = prev;
            }
        }
        else {
            prev = NULL;
        }
    }

    // step 15. compile body statements
    bool prevlabel = false;
    lno = -1;
    int prevlno = -1;
    for(i=0; i < stmtslen; i++) {
        jl_value_t *stmt = jl_cellref(stmts,i);
        if (jl_is_linenode(stmt)) {
            lno = jl_linenode_line(stmt);
            if (ctx.debug_enabled)
                builder.SetCurrentDebugLocation(DebugLoc::get(lno, 1, (MDNode*)SP, NULL));
            if (do_coverage)
                coverageVisitLine(filename, lno);
            ctx.lineno = lno;
        }
        else if (jl_is_expr(stmt) && ((jl_expr_t*)stmt)->head == line_sym) {
            lno = jl_unbox_long(jl_exprarg(stmt, 0));
            MDNode *dfil = NULL;
            if (jl_array_dim0(((jl_expr_t*)stmt)->args) > 1) {
                jl_value_t *a1 = jl_exprarg(stmt,1);
                if (jl_is_symbol(a1)) {
                    jl_sym_t *file = (jl_sym_t*)a1;
                    // If the string is not empty
                    if (*file->name != '\0') {
                        std::map<jl_sym_t *, MDNode *>::iterator it = filescopes.find(file);
                        if (it != filescopes.end()) {
                            dfil = it->second;
                        }
                        else {
                            dfil = filescopes[file] = (MDNode*)dbuilder.createFile(file->name, ".");
                        }
                    }
                }
            }
            if (ctx.debug_enabled) {
                MDNode *scope;
                if (dfil == NULL)
                    scope = SP;
                else
                    scope = (MDNode*)dbuilder.createLexicalBlockFile(SP,DIFile(dfil));
                builder.SetCurrentDebugLocation(DebugLoc::get(lno, 1, scope, NULL));
            }
            if (do_coverage)
                coverageVisitLine(filename, lno);
            ctx.lineno = lno;
        }
        if (jl_is_labelnode(stmt)) {
            if (prevlabel) continue;
            prevlabel = true;
        }
        else {
            prevlabel = false;
        }
        if (do_malloc_log) {
            // Check memory allocation after finishing a line or hitting the next branch
            if (lno != prevlno ||
                (jl_is_expr(stmt) && ((jl_expr_t*)stmt)->head == goto_ifnot_sym) ||
                jl_is_gotonode(stmt)) {
                if (prevlno != -1)
                    mallocVisitLine(filename, prevlno);
                prevlno = lno;
            }
        }
        if (jl_is_expr(stmt) && ((jl_expr_t*)stmt)->head == return_sym) {
            jl_expr_t *ex = (jl_expr_t*)stmt;
            Value *retval;
            Type *retty = f->getReturnType();
            if (retty == jl_pvalue_llvmt) {
                retval = boxed(emit_expr(jl_exprarg(ex,0), &ctx, true),&ctx,expr_type(stmt,&ctx));
            }
            else if (retty != T_void) {
                retval = emit_unbox(retty,
                                    emit_unboxed(jl_exprarg(ex,0), &ctx), jlrettype);
            }
            else {
                retval = emit_expr(jl_exprarg(ex,0), &ctx, false);
            }
#ifdef JL_GC_MARKSWEEP
            Instruction *gcpop = (Instruction*)builder.CreateConstGEP1_32(ctx.gcframe, 1);
            ctx.gc_frame_pops.push_back(gcpop);
            builder.CreateStore(builder.CreateBitCast(builder.CreateLoad(gcpop, false), jl_ppvalue_llvmt),
                                prepare_global(jlpgcstack_var));
#endif
            if (do_malloc_log && lno != -1)
                mallocVisitLine(filename, lno);
            if (builder.GetInsertBlock()->getTerminator() == NULL) {
                if (retty == T_void)
                    builder.CreateRetVoid();
                else
                    builder.CreateRet(retval);
            }
            if (i != stmtslen-1) {
                BasicBlock *bb =
                    BasicBlock::Create(getGlobalContext(), "ret", ctx.f);
                builder.SetInsertPoint(bb);
            }
        }
        else {
            (void)emit_expr(stmt, &ctx, false, false);
        }
    }
    // sometimes we have dangling labels after the end
    if (builder.GetInsertBlock()->getTerminator() == NULL) {
        builder.CreateUnreachable();
    }

    // step 16. fix up size of stack root list
    //total_roots += (ctx.argSpaceOffs + ctx.maxDepth);
    finalize_gc_frame(&ctx);

    // step 17, Apply LLVM level inlining
    for(std::vector<CallInst*>::iterator it = ctx.to_inline.begin(); it != ctx.to_inline.end(); ++it) {
        InlineFunctionInfo info;
        if (!InlineFunction(*it,info))
            jl_error("Inlining Pass failed");
    }

    // step 18. Perform any delayed instantiations
    if (ctx.debug_enabled)
        ctx.dbuilder->finalize();

    JL_GC_POP();

    return f;
}

// --- initialization ---

static MDNode *tbaa_make_child( const char *name, MDNode *parent, bool isConstant=false )
{
    MDNode *n = mbuilder->createTBAANode(name,parent,isConstant);
#ifndef LLVM36
#ifdef LLVM35
    n->setValueName( ValueName::Create(name));
#else
    n->setValueName( ValueName::Create(name, name+strlen(name)));
#endif
#endif
    return n;
}

static GlobalVariable *global_to_llvm(const std::string &cname, void *addr, Module *m)
{
    GlobalVariable *gv =
        new GlobalVariable(*m, jl_pvalue_llvmt, true,
                           GlobalVariable::ExternalLinkage, NULL, cname);
    add_named_global(gv, addr);
    return gv;
}

static Function *jlcall_func_to_llvm(const std::string &cname, void *addr, Module *m)
{
    Function *f = Function::Create(jl_func_sig, Function::ExternalLinkage,
                                   cname, m);
    add_named_global(f, addr);
    return f;
}

extern "C" void jl_fptr_to_llvm(void *fptr, jl_lambda_info_t *lam, int specsig)
{
    if (imaging_mode) {
        if (!specsig) {
            lam->fptr = (jl_fptr_t)fptr; // in imaging mode, it's fine to use the fptr, but we don't want it in the shadow_module
        }
    }
    else {
        // this assigns a function pointer (from loading the system image), to the function object
        std::string funcName = lam->name->name;
        funcName = "julia_" + funcName;
        if (specsig) {
            jl_value_t *jlrettype = jl_ast_rettype(lam, (jl_value_t*)lam->ast);
            std::vector<Type*> fsig(0);
            for(size_t i=0; i < jl_tuple_len(lam->specTypes); i++) {
                Type *ty = julia_type_to_llvm(jl_tupleref(lam->specTypes,i));
                if (!type_is_ghost(ty))
                    fsig.push_back(ty);
            }
            Type *rt = (jlrettype == (jl_value_t*)jl_void_type ? T_void : julia_type_to_llvm(jlrettype));
            Function *f = Function::Create(FunctionType::get(rt, fsig, false),
#ifdef USE_MCJIT
                                           Function::ExternalLinkage, funcName, shadow_module);
#else
                                           Function::ExternalLinkage, funcName, jl_Module);
#endif

        if (lam->specFunctionObject == NULL) {
            lam->specFunctionObject = (void*)f;
            lam->specFunctionID = jl_assign_functionID(f);
            }
            add_named_global(f, (void*)fptr);
        }
        else {
#ifdef USE_MCJIT
            Function *f = jlcall_func_to_llvm(funcName, fptr, shadow_module);
#else
            Function *f = jlcall_func_to_llvm(funcName, fptr, jl_Module);
#endif
            if (lam->functionObject == NULL) {
                lam->functionObject = (void*)f;
                lam->functionID = jl_assign_functionID(f);
                assert(lam->fptr == &jl_trampoline);
                lam->fptr = (jl_fptr_t)fptr;
            }
        }
    }
}

extern "C" DLLEXPORT jl_value_t *jl_new_box(jl_value_t *v)
{
    jl_value_t *box = (jl_value_t*)alloc_1w();
    jl_set_typeof(box, jl_box_any_type);
    // if (v) gc_wb(box, v); // write block not needed: box was just allocated
    box->fieldptr[0] = v;
    return box;
}

#if LLVM_VERSION_MAJOR == 3 && LLVM_VERSION_MINOR == 3 && SYSTEM_LLVM
#define INSTCOMBINE_BUG
#define V128_BUG
#endif

static void init_julia_llvm_env(Module *m)
{
    MDNode* tbaa_root = mbuilder->createTBAARoot("jtbaa");
    tbaa_user = tbaa_make_child("jtbaa_user",tbaa_root);
    tbaa_value = tbaa_make_child("jtbaa_value",tbaa_root);
    tbaa_immut = tbaa_make_child("jtbaa_immut",tbaa_root);
    tbaa_array = tbaa_make_child("jtbaa_array",tbaa_value);
    tbaa_arrayptr = tbaa_make_child("jtbaa_arrayptr",tbaa_array);
    tbaa_arraysize = tbaa_make_child("jtbaa_arraysize",tbaa_array);
    tbaa_arraylen = tbaa_make_child("jtbaa_arraylen",tbaa_array);
    tbaa_tuplelen = tbaa_make_child("jtbaa_tuplelen",tbaa_value);
    tbaa_func = tbaa_make_child("jtbaa_func",tbaa_value);
    tbaa_datatype = tbaa_make_child("jtbaa_datatype",tbaa_value);
    tbaa_const = tbaa_make_child("jtbaa_const",tbaa_root,true);

    // every variable or function mapped in this function must be
    // exported from libjulia, to support static compilation
    T_int1  = Type::getInt1Ty(getGlobalContext());
    T_int8  = Type::getInt8Ty(getGlobalContext());
    T_pint8 = PointerType::get(T_int8, 0);
    T_int16 = Type::getInt16Ty(getGlobalContext());
    T_pint16 = PointerType::get(T_int16, 0);
    T_int32 = Type::getInt32Ty(getGlobalContext());
    T_char = Type::getInt32Ty(getGlobalContext());
    T_pint32 = PointerType::get(T_int32, 0);
    T_int64 = Type::getInt64Ty(getGlobalContext());
    T_pint64 = PointerType::get(T_int64, 0);
    T_uint8 = T_int8;   T_uint16 = T_int16;
    T_uint32 = T_int32; T_uint64 = T_int64;
    if (sizeof(size_t) == 8)
        T_size = T_uint64;
    else
        T_size = T_uint32;
    T_psize = PointerType::get(T_size, 0);
    T_float32 = Type::getFloatTy(getGlobalContext());
    T_pfloat32 = PointerType::get(T_float32, 0);
    T_float64 = Type::getDoubleTy(getGlobalContext());
    T_pfloat64 = PointerType::get(T_float64, 0);
    T_void = Type::getVoidTy(jl_LLVMContext);

    // This type is used to create undef Values which carry
    // metadata.
    NoopType = StructType::create("NOOP",T_int1,NULL);

    // add needed base definitions to our LLVM environment
    StructType *valueSt = StructType::create(getGlobalContext(), "jl_value_t");
    Type *valueStructElts[1] = { PointerType::getUnqual(valueSt) };
    ArrayRef<Type*> vselts(valueStructElts);
    valueSt->setBody(vselts);
    jl_value_llvmt = valueSt;


    DIBuilder dbuilder(*m);
    DIFile julia_h = dbuilder.createFile("julia.h","");

    jl_value_dillvmt = dbuilder.createStructType(DIDescriptor(),
        "jl_value_t",
        julia_h,
        71, // At the time of this writing. Not sure if it's worth it to keep this in sync
        sizeof(jl_value_t)*8,
        __alignof__(jl_value_t)*8,
        0, // Flags
        DIType(), // Derived from
        DIArray()); // Elements - will be corrected later

    jl_pvalue_dillvmt = dbuilder.createPointerType(jl_value_dillvmt,sizeof(jl_value_t*)*8,
                                                __alignof__(jl_value_t*)*8);

    DIArray types;
#ifdef LLVM36
    SmallVector<llvm::Metadata *, 1> Elts;
    std::vector<Metadata*> diargs(0);
    Elts.push_back(jl_pvalue_dillvmt);
    dbuilder.replaceArrays(jl_value_dillvmt,
       dbuilder.getOrCreateArray(Elts));
#else
    SmallVector<llvm::Value *, 1> Elts;
    std::vector<Value*> diargs(0);
    Elts.push_back(jl_pvalue_dillvmt);
    jl_value_dillvmt.setTypeArray(dbuilder.getOrCreateArray(Elts));
#endif

    jl_ppvalue_dillvmt = dbuilder.createPointerType(jl_pvalue_dillvmt,sizeof(jl_value_t**)*8,
                                                __alignof__(jl_value_t**)*8);

    diargs.push_back(jl_pvalue_dillvmt);    // Return Type (ret value)
    diargs.push_back(jl_pvalue_dillvmt);    // First Argument (function)
    diargs.push_back(jl_ppvalue_dillvmt);   // Second Argument (argv)
    // Third argument (length(argv))
    diargs.push_back(julia_type_to_di((jl_value_t*)jl_int32_type,&dbuilder,false));

#ifdef LLVM36
    jl_di_func_sig = dbuilder.createSubroutineType(julia_h,
        dbuilder.getOrCreateTypeArray(diargs));
#else
    jl_di_func_sig = dbuilder.createSubroutineType(julia_h,
        dbuilder.getOrCreateArray(diargs));
#endif

    jl_pvalue_llvmt = PointerType::get(jl_value_llvmt, 0);
    jl_ppvalue_llvmt = PointerType::get(jl_pvalue_llvmt, 0);
    two_pvalue_llvmt.push_back(jl_pvalue_llvmt);
    two_pvalue_llvmt.push_back(jl_pvalue_llvmt);
    three_pvalue_llvmt.push_back(jl_pvalue_llvmt);
    three_pvalue_llvmt.push_back(jl_pvalue_llvmt);
    three_pvalue_llvmt.push_back(jl_pvalue_llvmt);
    V_null = Constant::getNullValue(jl_pvalue_llvmt);
    std::vector<Type*> ftargs(0);
    ftargs.push_back(jl_pvalue_llvmt);
    ftargs.push_back(jl_ppvalue_llvmt);
    ftargs.push_back(T_int32);
    jl_func_sig = FunctionType::get(jl_pvalue_llvmt, ftargs, false);
    assert(jl_func_sig != NULL);
    jl_pfptr_llvmt = PointerType::get(PointerType::get(jl_func_sig, 0), 0);

    Type* vaelts[] = {T_pint8
#ifdef STORE_ARRAY_LEN
                      , T_size
#endif
    };
    Type* jl_array_llvmt =
        StructType::create(jl_LLVMContext,
                           ArrayRef<Type*>(vaelts,sizeof(vaelts)/sizeof(vaelts[0])),
                           "jl_array_t");
    jl_parray_llvmt = PointerType::get(jl_array_llvmt,0);

#ifdef JL_GC_MARKSWEEP
    jlpgcstack_var =
        new GlobalVariable(*m, jl_ppvalue_llvmt,
                           false, GlobalVariable::ExternalLinkage,
                           NULL, "jl_pgcstack", NULL,
                           GlobalValue::GeneralDynamicTLSModel);
    add_named_global(jlpgcstack_var, (void*)&jl_pgcstack);
#endif

    jlexc_var =
        new GlobalVariable(*m, jl_pvalue_llvmt,
                           false, GlobalVariable::ExternalLinkage,
                           NULL, "jl_exception_in_transit", NULL,
                           GlobalValue::GeneralDynamicTLSModel);
    add_named_global(jlexc_var, (void*)&jl_exception_in_transit);

    global_to_llvm("__stack_chk_guard", (void*)&__stack_chk_guard, m);
    Function *jl__stack_chk_fail =
        Function::Create(FunctionType::get(T_void, false),
                         Function::ExternalLinkage,
                         "__stack_chk_fail", m);
    jl__stack_chk_fail->setDoesNotReturn();
    add_named_global(jl__stack_chk_fail, (void*)&__stack_chk_fail);

    jltrue_var = global_to_llvm("jl_true", (void*)&jl_true, m);
    jlfalse_var = global_to_llvm("jl_false", (void*)&jl_false, m);
    jlnull_var = global_to_llvm("jl_null", (void*)&jl_null, m);
    jldiverr_var = global_to_llvm("jl_diverror_exception",
                                  (void*)&jl_diverror_exception, m);
    jlundeferr_var = global_to_llvm("jl_undefref_exception",
                                    (void*)&jl_undefref_exception, m);
    jldomerr_var = global_to_llvm("jl_domain_exception",
                                  (void*)&jl_domain_exception, m);
    jlovferr_var = global_to_llvm("jl_overflow_exception",
                                  (void*)&jl_overflow_exception, m);
    jlinexacterr_var = global_to_llvm("jl_inexact_exception",
                                      (void*)&jl_inexact_exception, m);

    jlRTLD_DEFAULT_var =
        new GlobalVariable(*m, T_pint8,
                           true, GlobalVariable::ExternalLinkage,
                           NULL, "jl_RTLD_DEFAULT_handle");
    add_named_global(jlRTLD_DEFAULT_var, (void*)&jl_RTLD_DEFAULT_handle);
#ifdef _OS_WINDOWS_
    jlexe_var =
        new GlobalVariable(*m, T_pint8,
                           true, GlobalVariable::ExternalLinkage,
                           NULL, "jl_exe_handle");
    add_named_global(jlexe_var, (void*)&jl_exe_handle);
    jldll_var =
        new GlobalVariable(*m, T_pint8,
                           true, GlobalVariable::ExternalLinkage,
                           NULL, "jl_dl_handle");
    add_named_global(jldll_var, (void*)&jl_dl_handle);
#endif
#if JL_NEED_FLOATTEMP_VAR
    // Has to be big enough for the biggest LLVM-supported float type
    jlfloattemp_var =
        addComdat(new GlobalVariable(*m, IntegerType::get(jl_LLVMContext,128),
                           false, GlobalVariable::ExternalLinkage,
                           ConstantInt::get(IntegerType::get(jl_LLVMContext,128),0),
                           "jl_float_temp"));
#endif

    std::vector<Type*> args1(0);
    args1.push_back(T_pint8);
    jlerror_func =
        Function::Create(FunctionType::get(T_void, args1, false),
                         Function::ExternalLinkage,
                         "jl_error", m);
    jlerror_func->setDoesNotReturn();
    add_named_global(jlerror_func, (void*)&jl_error);

    std::vector<Type*> args1_(0);
    args1_.push_back(jl_pvalue_llvmt);
    jlthrow_func =
        Function::Create(FunctionType::get(T_void, args1_, false),
                         Function::ExternalLinkage,
                         "jl_throw", m);
    jlthrow_func->setDoesNotReturn();
    add_named_global(jlthrow_func, (void*)&jl_throw);

    jlundefvarerror_func =
        Function::Create(FunctionType::get(T_void, args1_, false),
                         Function::ExternalLinkage,
                         "jl_undefined_var_error", m);
    jlundefvarerror_func->setDoesNotReturn();
    add_named_global(jlundefvarerror_func, (void*)&jl_undefined_var_error);

    std::vector<Type*> args2_boundserrorv(0);
    args2_boundserrorv.push_back(jl_pvalue_llvmt);
    args2_boundserrorv.push_back(T_psize);
    args2_boundserrorv.push_back(T_size);
    jlboundserrorv_func =
        Function::Create(FunctionType::get(T_void, args2_boundserrorv, false),
                         Function::ExternalLinkage,
                         "jl_bounds_error_ints", m);
    jlboundserrorv_func->setDoesNotReturn();
    add_named_global(jlboundserrorv_func, (void*)&jl_bounds_error_ints);

    std::vector<Type*> args2_boundserror(0);
    args2_boundserror.push_back(jl_pvalue_llvmt);
    args2_boundserror.push_back(T_size);
    jlboundserror_func =
        Function::Create(FunctionType::get(T_void, args2_boundserror, false),
                         Function::ExternalLinkage,
                         "jl_bounds_error_int", m);
    jlboundserror_func->setDoesNotReturn();
    add_named_global(jlboundserror_func, (void*)&jl_bounds_error_int);

    std::vector<Type*> args3_vboundserror(0);
    args3_vboundserror.push_back(jl_ppvalue_llvmt);
    args3_vboundserror.push_back(T_size);
    args3_vboundserror.push_back(T_size);
    jlvboundserror_func =
        Function::Create(FunctionType::get(T_void, args3_vboundserror, false),
                         Function::ExternalLinkage,
                         "jl_bounds_error_tuple_int", m);
    jlvboundserror_func->setDoesNotReturn();
    add_named_global(jlvboundserror_func, (void*)&jl_bounds_error_tuple_int);

    std::vector<Type*> args3_uboundserror(0);
    args3_uboundserror.push_back(T_pint8);
    args3_uboundserror.push_back(jl_pvalue_llvmt);
    args3_uboundserror.push_back(T_size);
    jluboundserror_func =
        Function::Create(FunctionType::get(T_void, args3_uboundserror, false),
                         Function::ExternalLinkage,
                         "jl_bounds_error_unboxed_int", m);
    jluboundserror_func->setDoesNotReturn();
    add_named_global(jluboundserror_func, (void*)&jl_bounds_error_unboxed_int);

    std::vector<Type*> args2_throw(0);
    args2_throw.push_back(jl_pvalue_llvmt);
    args2_throw.push_back(T_int32);
    jlthrow_line_func =
        (Function*)m->getOrInsertFunction("jl_throw_with_superfluous_argument",
                                                  FunctionType::get(T_void, args2_throw, false));
    jlthrow_line_func->setDoesNotReturn();
    add_named_global(jlthrow_line_func, (void*)&jl_throw_with_superfluous_argument);

    jlnew_func =
        Function::Create(jl_func_sig, Function::ExternalLinkage,
                         "jl_new_structv", m);
    add_named_global(jlnew_func, (void*)&jl_new_structv);

    std::vector<Type*> args2(0);
    args2.push_back(T_pint8);
#ifndef _OS_WINDOWS_
    args2.push_back(T_int32);
#endif
    setjmp_func =
        Function::Create(FunctionType::get(T_int32, args2, false),
                         Function::ExternalLinkage, jl_setjmp_name, m);
#if LLVM32 && !LLVM33
    setjmp_func->addFnAttr(Attributes::ReturnsTwice);
#else
    setjmp_func->addFnAttr(Attribute::ReturnsTwice);
#endif
    add_named_global(setjmp_func, (void*)&jl_setjmp_f);

    std::vector<Type*> te_args(0);
    te_args.push_back(T_pint8);
    te_args.push_back(T_pint8);
    te_args.push_back(jl_pvalue_llvmt);
    te_args.push_back(jl_pvalue_llvmt);
    te_args.push_back(T_int32);
    jltypeerror_func =
        Function::Create(FunctionType::get(T_void, te_args, false),
                         Function::ExternalLinkage,
                         "jl_type_error_rt_line", m);
    jltypeerror_func->setDoesNotReturn();
    add_named_global(jltypeerror_func, (void*)&jl_type_error_rt_line);

    std::vector<Type *> args_2ptrs(0);
    args_2ptrs.push_back(jl_pvalue_llvmt);
    args_2ptrs.push_back(jl_pvalue_llvmt);
    jlcheckassign_func =
        Function::Create(FunctionType::get(T_void, args_2ptrs, false),
                         Function::ExternalLinkage,
                         "jl_checked_assignment", m);
    add_named_global(jlcheckassign_func,
                                         (void*)&jl_checked_assignment);

    std::vector<Type *> args_1ptr(0);
    args_1ptr.push_back(jl_pvalue_llvmt);
    jldeclareconst_func =
        Function::Create(FunctionType::get(T_void, args_1ptr, false),
                         Function::ExternalLinkage,
                         "jl_declare_constant", m);
    add_named_global(jldeclareconst_func,
                                         (void*)&jl_declare_constant);

    jltuple_func = jlcall_func_to_llvm("jl_f_tuple", (void*)&jl_f_tuple, m);
    jlapplygeneric_func =
        jlcall_func_to_llvm("jl_apply_generic", (void*)&jl_apply_generic, m);
    jlgetfield_func = jlcall_func_to_llvm("jl_f_get_field", (void*)&jl_f_get_field, m);

#ifdef JL_GC_MARKSWEEP
    queuerootfun = Function::Create(FunctionType::get(T_void, args_1ptr, false),
                                    Function::ExternalLinkage,
                                    "gc_queue_root", m);
    add_named_global(queuerootfun, (void*)&gc_queue_root);

    std::vector<Type *> wbargs(0);
    wbargs.push_back(jl_pvalue_llvmt);
    wbargs.push_back(jl_pvalue_llvmt);
    wbfunc = Function::Create(FunctionType::get(T_void, wbargs, false),
                              Function::ExternalLinkage,
                              "gc_wb_slow", m);
    add_named_global(wbfunc, (void*)&gc_wb_slow);
#endif

    std::vector<Type *> exp_args(0);
    exp_args.push_back(T_int1);
    expect_func = Intrinsic::getDeclaration(m, Intrinsic::expect, exp_args);

    std::vector<Type*> args3(0);
    args3.push_back(jl_pvalue_llvmt);
    jlbox_func =
        Function::Create(FunctionType::get(jl_pvalue_llvmt, args3, false),
                         Function::ExternalLinkage,
                         "jl_new_box", m);
    add_named_global(jlbox_func, (void*)&jl_new_box);

    jltopeval_func =
        Function::Create(FunctionType::get(jl_pvalue_llvmt, args3, false),
                         Function::ExternalLinkage,
                         "jl_toplevel_eval", m);
    add_named_global(jltopeval_func, (void*)&jl_toplevel_eval);

    jlcopyast_func =
        Function::Create(FunctionType::get(jl_pvalue_llvmt, args3, false),
                         Function::ExternalLinkage,
                         "jl_copy_ast", m);
    add_named_global(jlcopyast_func, (void*)&jl_copy_ast);

    std::vector<Type*> args4(0);
    args4.push_back(T_pint8);
    args4.push_back(jl_pvalue_llvmt);
    args4.push_back(jl_pvalue_llvmt);
    jlclosure_func =
        Function::Create(FunctionType::get(jl_pvalue_llvmt, args4, false),
                         Function::ExternalLinkage,
                         "jl_new_closure", m);
    add_named_global(jlclosure_func,
                                         (void*)&jl_new_closure);

    std::vector<Type*> args5(0);
    args5.push_back(T_size);
    jlntuple_func =
        Function::Create(FunctionType::get(jl_pvalue_llvmt, args5, true),
                         Function::ExternalLinkage,
                         "jl_tuple", m);
    add_named_global(jlntuple_func, (void*)&jl_tuple);

    std::vector<Type*> mdargs(0);
    mdargs.push_back(jl_pvalue_llvmt);
    mdargs.push_back(jl_ppvalue_llvmt);
    mdargs.push_back(jl_pvalue_llvmt);
    mdargs.push_back(jl_pvalue_llvmt);
    mdargs.push_back(jl_pvalue_llvmt);
    mdargs.push_back(jl_pvalue_llvmt);
    mdargs.push_back(jl_pvalue_llvmt);
    mdargs.push_back(jl_pvalue_llvmt);
    mdargs.push_back(T_int32);
    jlmethod_func =
        Function::Create(FunctionType::get(jl_pvalue_llvmt, mdargs, false),
                         Function::ExternalLinkage,
                         "jl_method_def", m);
    add_named_global(jlmethod_func, (void*)&jl_method_def);

    std::vector<Type*> ehargs(0);
    ehargs.push_back(T_pint8);
    jlenter_func =
        Function::Create(FunctionType::get(T_void, ehargs, false),
                         Function::ExternalLinkage,
                         "jl_enter_handler", m);
    add_named_global(jlenter_func, (void*)&jl_enter_handler);

#ifdef _OS_WINDOWS_
    resetstkoflw_func = Function::Create(FunctionType::get(T_void, false),
            Function::ExternalLinkage, "_resetstkoflw", m);
    add_named_global(resetstkoflw_func, (void*)&_resetstkoflw);
#if defined(_CPU_X86_64_)
#if defined(_COMPILER_MINGW_)
    Function *chkstk_func = Function::Create(FunctionType::get(T_void, false),
            Function::ExternalLinkage, "___chkstk_ms", m);
    add_named_global(chkstk_func, (void*)&___chkstk_ms);
#else
    Function *chkstk_func = Function::Create(FunctionType::get(T_void, false),
            Function::ExternalLinkage, "__chkstk", m);
    add_named_global(chkstk_func, (void*)&__chkstk);
#endif
#else
#if defined(_COMPILER_MINGW_)
    Function *chkstk_func = Function::Create(FunctionType::get(T_void, false),
            Function::ExternalLinkage, "_alloca", m);
    add_named_global(chkstk_func, (void*)&_alloca);
#else
    Function *chkstk_func = Function::Create(FunctionType::get(T_void, false),
            Function::ExternalLinkage, "_chkstk", m);
    add_named_global(chkstk_func, (void*)&_chkstk);
#endif
#endif
#endif

    std::vector<Type*> lhargs(0);
    lhargs.push_back(T_int32);
    jlleave_func =
        Function::Create(FunctionType::get(T_void, lhargs, false),
                         Function::ExternalLinkage,
                         "jl_pop_handler", m);
    add_named_global(jlleave_func, (void*)&jl_pop_handler);

    std::vector<Type *> args_2vals(0);
    args_2vals.push_back(jl_pvalue_llvmt);
    args_2vals.push_back(jl_pvalue_llvmt);
    jlegal_func =
        Function::Create(FunctionType::get(T_int32, args_2vals, false),
                         Function::ExternalLinkage,
                         "jl_egal", m);
    add_named_global(jlegal_func, (void*)&jl_egal);

    std::vector<Type *> subt_args(0);
    subt_args.push_back(jl_pvalue_llvmt);
    subt_args.push_back(jl_pvalue_llvmt);
    subt_args.push_back(T_int32);
    jlsubtype_func =
        Function::Create(FunctionType::get(T_int32, subt_args, false),
                         Function::ExternalLinkage,
                         "jl_subtype", m);
    add_named_global(jlsubtype_func, (void*)&jl_subtype);

    std::vector<Type*> aoargs(0);
    aoargs.push_back(T_size);
    jlallocobj_func =
        Function::Create(FunctionType::get(jl_pvalue_llvmt, aoargs, false),
                         Function::ExternalLinkage,
                         "allocobj", m);
    add_named_global(jlallocobj_func, (void*)&allocobj);

    std::vector<Type*> empty_args(0);
    jlalloc1w_func =
        Function::Create(FunctionType::get(jl_pvalue_llvmt, empty_args, false),
                         Function::ExternalLinkage,
                         "alloc_1w", m);
    add_named_global(jlalloc1w_func, (void*)&alloc_1w);

    jlalloc2w_func =
        Function::Create(FunctionType::get(jl_pvalue_llvmt, empty_args, false),
                         Function::ExternalLinkage,
                         "alloc_2w", m);
    add_named_global(jlalloc2w_func, (void*)&alloc_2w);

    jlalloc3w_func =
        Function::Create(FunctionType::get(jl_pvalue_llvmt, empty_args, false),
                         Function::ExternalLinkage,
                         "alloc_3w", m);
    add_named_global(jlalloc3w_func, (void*)&alloc_3w);

    std::vector<Type*> atargs(0);
    atargs.push_back(T_size);
    jl_alloc_tuple_func =
        Function::Create(FunctionType::get(jl_pvalue_llvmt, atargs, false),
                         Function::ExternalLinkage,
                         "jl_alloc_tuple", m);
    add_named_global(jl_alloc_tuple_func, (void*)&jl_alloc_tuple);

    std::vector<Type *> dlsym_args(0);
    dlsym_args.push_back(T_pint8);
    dlsym_args.push_back(T_pint8);
    dlsym_args.push_back(PointerType::get(T_pint8,0));
    jldlsym_func =
        Function::Create(FunctionType::get(T_pint8, dlsym_args, false),
                         Function::ExternalLinkage,
                         "jl_load_and_lookup", m);
    add_named_global(jldlsym_func, (void*)&jl_load_and_lookup);

    std::vector<Type *> newbits_args(0);
    newbits_args.push_back(jl_pvalue_llvmt);
    newbits_args.push_back(T_pint8);
    jlnewbits_func =
        Function::Create(FunctionType::get(jl_pvalue_llvmt, newbits_args, false),
                         Function::ExternalLinkage,
                         "jl_new_bits", m);
    add_named_global(jlnewbits_func, (void*)&jl_new_bits);

    std::vector<Type *> getnthfld_args(0);
    getnthfld_args.push_back(jl_pvalue_llvmt);
    getnthfld_args.push_back(T_size);
    jlgetnthfieldchecked_func =
        Function::Create(FunctionType::get(jl_pvalue_llvmt, getnthfld_args, false),
                         Function::ExternalLinkage,
                         "jl_get_nth_field_checked", m);
    add_named_global(jlgetnthfieldchecked_func, (void*)*jl_get_nth_field_checked);

    diff_gc_total_bytes_func =
        Function::Create(FunctionType::get(T_int64, false),
                         Function::ExternalLinkage,
                         "diff_gc_total_bytes", m);
    add_named_global(diff_gc_total_bytes_func, (void*)*diff_gc_total_bytes);

    std::vector<Type *> execpoint_args(0);
    execpoint_args.push_back(T_pint8);
    execpoint_args.push_back(T_int32);
    show_execution_point_func =
        Function::Create(FunctionType::get(T_void, execpoint_args, false),
                         Function::ExternalLinkage,
                         "show_execution_point", m);
    add_named_global(show_execution_point_func, (void*)*show_execution_point);

    // set up optimization passes
    FPM = new FunctionPassManager(m);

#ifdef LLVM37
// No DataLayout pass needed anymore.
#elif LLVM36
    jl_data_layout = new llvm::DataLayoutPass();
#elif LLVM35
    jl_data_layout = new llvm::DataLayoutPass(*jl_ExecutionEngine->getDataLayout());
#elif defined(LLVM32)
    jl_data_layout = new DataLayout(*jl_ExecutionEngine->getDataLayout());
#else
    jl_data_layout = new TargetData(*jl_ExecutionEngine->getTargetData());
#endif

#ifndef LLVM37
    FPM->add(jl_data_layout);
#endif

#ifdef __has_feature
#   if __has_feature(address_sanitizer)
    FPM->add(createAddressSanitizerFunctionPass());
#   endif
#endif
#if LLVM_VERSION_MAJOR == 3 && LLVM_VERSION_MINOR >= 3
#ifndef LLVM37
    jl_TargetMachine->addAnalysisPasses(*FPM);
#endif
#endif
    FPM->add(createTypeBasedAliasAnalysisPass());
    if (jl_options.opt_level>=1)
        FPM->add(createBasicAliasAnalysisPass());
    // list of passes from vmkit
    FPM->add(createCFGSimplificationPass()); // Clean up disgusting code
    FPM->add(createPromoteMemoryToRegisterPass());// Kill useless allocas

#ifndef INSTCOMBINE_BUG
    FPM->add(createInstructionCombiningPass()); // Cleanup for scalarrepl.
#endif
    FPM->add(createScalarReplAggregatesPass()); // Break up aggregate allocas
#ifndef INSTCOMBINE_BUG
    FPM->add(createInstructionCombiningPass()); // Cleanup for scalarrepl.
#endif
    FPM->add(createJumpThreadingPass());        // Thread jumps.
    // NOTE: CFG simp passes after this point seem to hurt native codegen.
    // See issue #6112. Should be re-evaluated when we switch to MCJIT.
    //FPM->add(createCFGSimplificationPass());    // Merge & remove BBs
#ifndef INSTCOMBINE_BUG
    FPM->add(createInstructionCombiningPass()); // Combine silly seq's
#endif

    //FPM->add(createCFGSimplificationPass());    // Merge & remove BBs
    FPM->add(createReassociatePass());          // Reassociate expressions

#if defined(LLVM_VERSION_MAJOR) && LLVM_VERSION_MAJOR == 3 && LLVM_VERSION_MINOR >= 1
    // this has the potential to make some things a bit slower
    //FPM->add(createBBVectorizePass());
#endif
    FPM->add(createEarlyCSEPass()); //// ****

    FPM->add(createLoopIdiomPass()); //// ****
    FPM->add(createLoopRotatePass());           // Rotate loops.
    // LoopRotate strips metadata from terminator, so run LowerSIMD afterwards
    FPM->add(createLowerSimdLoopPass());        // Annotate loop marked with "simdloop" as LLVM parallel loop
    FPM->add(createLICMPass());                 // Hoist loop invariants
    FPM->add(createLoopUnswitchPass());         // Unswitch loops.
    // Subsequent passes not stripping metadata from terminator
#ifndef INSTCOMBINE_BUG
    FPM->add(createInstructionCombiningPass());
#endif
    FPM->add(createIndVarSimplifyPass());       // Canonicalize indvars
    FPM->add(createLoopDeletionPass());         // Delete dead loops
#if LLVM35
    FPM->add(createSimpleLoopUnrollPass());     // Unroll small loops
#else
    FPM->add(createLoopUnrollPass());           // Unroll small loops
#endif
#if LLVM33 && !LLVM35 && !defined(INSTCOMBINE_BUG)
    FPM->add(createLoopVectorizePass());        // Vectorize loops
#endif
    //FPM->add(createLoopStrengthReducePass());   // (jwb added)

#ifndef INSTCOMBINE_BUG
    FPM->add(createInstructionCombiningPass()); // Clean up after the unroller
#endif
    FPM->add(createGVNPass());                  // Remove redundancies
    //FPM->add(createMemCpyOptPass());            // Remove memcpy / form memset
    FPM->add(createSCCPPass());                 // Constant prop with SCCP

    // Run instcombine after redundancy elimination to exploit opportunities
    // opened up by them.
    FPM->add(createSinkingPass()); ////////////// ****
    FPM->add(createInstructionSimplifierPass());///////// ****
#ifndef INSTCOMBINE_BUG
    FPM->add(createInstructionCombiningPass());
#endif
    FPM->add(createJumpThreadingPass());         // Thread jumps
    FPM->add(createDeadStoreEliminationPass());  // Delete dead stores
#if LLVM33 && !defined(INSTCOMBINE_BUG)
    if (jl_options.opt_level>=1)
        FPM->add(createSLPVectorizerPass());     // Vectorize straight-line code
#endif

    FPM->add(createAggressiveDCEPass());         // Delete dead instructions
#if LLVM33 && !defined(INSTCOMBINE_BUG)
    if (jl_options.opt_level>=1)
        FPM->add(createInstructionCombiningPass());   // Clean up after SLP loop vectorizer
#endif
#if LLVM35
    FPM->add(createLoopVectorizePass());         // Vectorize loops
    FPM->add(createInstructionCombiningPass());  // Clean up after loop vectorizer
#endif
    //FPM->add(createCFGSimplificationPass());     // Merge & remove BBs

    FPM->doInitialization();
}

extern "C" void jl_init_codegen(void)
{
#ifdef JL_DEBUG_BUILD
    cl::ParseEnvironmentOptions("Julia", "JULIA_LLVM_ARGS");
#endif
#if defined(_CPU_PPC_) || defined(_CPU_PPC64_)
    imaging_mode = true; // LLVM seems to JIT bad TOC tables for the optimizations we attempt in non-imaging_mode
#else
    imaging_mode = jl_options.build_path != NULL;
#endif

#if LLVM_VERSION_MAJOR == 3 && LLVM_VERSION_MINOR <= 3
    // this option disables LLVM's signal handlers
    llvm::DisablePrettyStackTrace = true;
#endif

    InitializeNativeTarget();
    InitializeNativeTargetAsmPrinter();
    InitializeNativeTargetAsmParser();

    Module *m, *engine_module;

#ifdef USE_MCJIT
    m = shadow_module = new Module("shadow", jl_LLVMContext);
    jl_setup_module(shadow_module,false);
    if (imaging_mode) {
        engine_module = new Module("engine_module", jl_LLVMContext);
        jl_setup_module(engine_module,false);
    }
    else {
        engine_module = m;
    }
#else
    engine_module = m = jl_Module = new Module("julia", jl_LLVMContext);
    jl_setup_module(engine_module,false);
#endif

#if !defined(LLVM_VERSION_MAJOR) || (LLVM_VERSION_MAJOR == 3 && LLVM_VERSION_MINOR == 0)
    jl_ExecutionEngine = EngineBuilder(m).setEngineKind(EngineKind::JIT).create();
#ifdef JL_DEBUG_BUILD
    llvm::JITEmitDebugInfo = true;
#endif
    //llvm::JITEmitDebugInfoToDisk = true;
    llvm::NoFramePointerElim = true;
    llvm::NoFramePointerElimNonLeaf = true;
#ifdef __MINGW32__
#error "only maintaining support for LLVM 3.1 on Windows"
#endif
#elif LLVM_VERSION_MAJOR == 3 && LLVM_VERSION_MINOR >= 1
    TargetOptions options = TargetOptions();
    //options.PrintMachineCode = true; //Print machine code produced during JIT compiling
#ifdef JL_DEBUG_BUILD
    options.JITEmitDebugInfo = true;
#endif
    options.NoFramePointerElim = true;
#ifndef LLVM34
    options.NoFramePointerElimNonLeaf = true;
#endif
#if defined(_OS_WINDOWS_) && !defined(_CPU_X86_64_)
    // tell Win32 to assume the stack is always 16-byte aligned,
    // and to ensure that it is 16-byte aligned for out-going calls,
    // to ensure compatibility with GCC codes
    options.StackAlignmentOverride = 16;
#endif
#if defined(__APPLE__) && !defined(LLVM34)
    // turn on JIT support for libunwind to walk the stack
    options.JITExceptionHandling = 1;
#endif
#ifdef USE_MCJIT
    jl_mcjmm = new SectionMemoryManager();
    SmallVector<std::string, 4> MAttrs;
#else
    // Temporarily disable Haswell BMI2 features due to LLVM bug.
    const char *mattr[] = {"-bmi2", "-avx2"
#ifdef V128_BUG
        ,"-avx"
#endif
#if defined(LLVM35) && defined(_OS_WINDOWS_) && !defined(LLVM36)
        ,"-disable-copyprop" // llvm bug 21743
#endif
    };
    SmallVector<std::string, 4> MAttrs(mattr, mattr+2);
#endif
#ifdef LLVM36
    EngineBuilder *eb = new EngineBuilder(std::unique_ptr<Module>(engine_module));
#else
    EngineBuilder *eb = new EngineBuilder(engine_module);
#endif
    std::string ErrorStr;
    eb  ->setEngineKind(EngineKind::JIT)
#if defined(_OS_WINDOWS_) && defined(_CPU_X86_64_) && !defined(USE_MCJIT)
        .setJITMemoryManager(createJITMemoryManagerWin())
#endif
        .setTargetOptions(options)
#if defined(USE_MCJIT) && !defined(LLVM36)
        .setCodeModel(CodeModel::Default)
        .setRelocationModel(Reloc::PIC_)
        .setUseMCJIT(true)
#endif
    ;
    Triple TheTriple(sys::getProcessTriple());
#if defined(_OS_WINDOWS_) && defined(USE_MCJIT)
    TheTriple.setObjectFormat(Triple::ELF);
#endif
    jl_TargetMachine = eb->selectTarget(
            TheTriple,
            "",
#if LLVM35
            strcmp(jl_options.cpu_target,"native") ? StringRef(jl_options.cpu_target) : sys::getHostCPUName(),
#else
            strcmp(jl_options.cpu_target,"native") ? jl_options.cpu_target : "",
#endif
            MAttrs);
    jl_TargetMachine = jl_TargetMachine->getTarget().createTargetMachine(
            TheTriple.getTriple(),
            jl_TargetMachine->getTargetCPU(),
            jl_TargetMachine->getTargetFeatureString(),
            jl_TargetMachine->Options,
            Reloc::Default,
            CodeModel::JITDefault,
#ifdef DISABLE_OPT
            CodeGenOpt::None // -O3
#else
            CodeGenOpt::Aggressive
#endif
            );
    assert(jl_TargetMachine);
#if defined(LLVM36) && !defined(LLVM37)
    engine_module->setDataLayout(jl_TargetMachine->getSubtargetImpl()->getDataLayout());
#elif defined(LLVM35) && !defined(LLVM37)
    engine_module->setDataLayout(jl_TargetMachine->getDataLayout());
#else
    engine_module->setDataLayout(jl_TargetMachine->getDataLayout()->getStringRepresentation());
#endif
    jl_ExecutionEngine = eb->create(jl_TargetMachine);
    //jl_printf(JL_STDERR,"%s\n",jl_ExecutionEngine->getDataLayout()->getStringRepresentation().c_str());
    if (!jl_ExecutionEngine) {
        jl_printf(JL_STDERR, "Critical error initializing llvm: ", ErrorStr.c_str());
        exit(1);
    }
#ifdef LLVM35
    jl_ExecutionEngine->setProcessAllSections(true);
#endif
#endif // LLVM VERSION
    jl_ExecutionEngine->DisableLazyCompilation();
    mbuilder = new MDBuilder(getGlobalContext());

#ifdef LLVM37
    m->setDataLayout(jl_ExecutionEngine->getDataLayout()->getStringRepresentation());
    engine_module->setDataLayout(jl_ExecutionEngine->getDataLayout()->getStringRepresentation());
#elif LLVM36
    m->setDataLayout(jl_ExecutionEngine->getDataLayout());
    engine_module->setDataLayout(jl_ExecutionEngine->getDataLayout());
#endif

    init_julia_llvm_env(m);

    RegisterJuliaJITEventListener();
#ifdef JL_USE_INTEL_JITEVENTS
    if (jl_using_intel_jitevents)
        jl_ExecutionEngine->RegisterJITEventListener(
            JITEventListener::createIntelJITEventListener());
#endif // JL_USE_INTEL_JITEVENTS

    BOX_F(int8,int32);  BOX_F(uint8,uint32);
    BOX_F(int16,int16); BOX_F(uint16,uint16);
    BOX_F(int32,int32); BOX_F(uint32,uint32);
    BOX_F(int64,int64); BOX_F(uint64,uint64);
    BOX_F(float32,float32); BOX_F(float64,float64);
    BOX_F(char,char);
    BOX_F(gensym,size);

    box8_func  = boxfunc_llvm(ft2arg(jl_pvalue_llvmt, jl_pvalue_llvmt, T_int8),
                              "jl_box8", (void*)&jl_box8, m);
    box16_func = boxfunc_llvm(ft2arg(jl_pvalue_llvmt, jl_pvalue_llvmt, T_int16),
                              "jl_box16", (void*)&jl_box16, m);
    box32_func = boxfunc_llvm(ft2arg(jl_pvalue_llvmt, jl_pvalue_llvmt, T_int32),
                              "jl_box32", (void*)&jl_box32, m);
    box64_func = boxfunc_llvm(ft2arg(jl_pvalue_llvmt, jl_pvalue_llvmt, T_int64),
                              "jl_box64", (void*)&jl_box64, m);

    typeToTypeId = jl_alloc_cell_1d(16);
}

// for debugging from gdb
extern "C" void jl_dump_llvm_value(void *v)
{
    ((Value*)v)->dump();
}<|MERGE_RESOLUTION|>--- conflicted
+++ resolved
@@ -903,47 +903,6 @@
 #endif
     );
 
-<<<<<<< HEAD
-extern "C"
-void jl_dump_function_asm(const char *Fptr, size_t Fsize,
-#ifdef USE_MCJIT
-                          const object::ObjectFile *objectfile,
-#else
-                          std::vector<JITEvent_EmittedFunctionDetails::LineStart> lineinfo,
-#endif
-                          formatted_raw_ostream &stream);
-
-const jl_value_t *jl_dump_llvmf(void *f, bool dumpasm)
-{
-    std::string code;
-    llvm::raw_string_ostream stream(code);
-    llvm::formatted_raw_ostream fstream(stream);
-    Function *llvmf = (Function*)f;
-    if (dumpasm == false) {
-        // To print whole module
-        //llvmf->getParent()->print(stream, NULL);
-        llvmf->print(stream);
-    }
-    else {
-        uint64_t symsize;
-#ifdef USE_MCJIT
-        size_t fptr = (size_t)jl_ExecutionEngine->getFunctionAddress(llvmf->getName());
-        const object::ObjectFile *object;
-#else
-        size_t fptr = (size_t)jl_ExecutionEngine->getPointerToFunction(llvmf);
-        std::vector<JITEvent_EmittedFunctionDetails::LineStart> object;
-#endif
-        assert(fptr != 0);
-        if (jl_get_llvmf_info(fptr, &symsize, &object))
-            jl_dump_function_asm((char *)fptr, symsize, object, fstream);
-        else
-            JL_PRINTF(JL_STDERR, "Warning: Unable to find function pointer\n");
-        fstream.flush();
-    }
-    return jl_cstr_to_string(const_cast<char*>(stream.str().c_str()));
-}
-=======
->>>>>>> c8c967c7
 
 // Get pointer to llvm::Function instance, compiling if necessary
 extern "C" DLLEXPORT
